// dbclient.h - connect to a Mongo database as a database, from C++

/**
*    Copyright (C) 2008 10gen Inc.
*
*    This program is free software: you can redistribute it and/or  modify
*    it under the terms of the GNU Affero General Public License, version 3,
*    as published by the Free Software Foundation.
*
*    This program is distributed in the hope that it will be useful,
*    but WITHOUT ANY WARRANTY; without even the implied warranty of
*    MERCHANTABILITY or FITNESS FOR A PARTICULAR PURPOSE.  See the
*    GNU Affero General Public License for more details.
*
*    You should have received a copy of the GNU Affero General Public License
*    along with this program.  If not, see <http://www.gnu.org/licenses/>.
*/

#pragma once

#include "../grid/message.h"
#include "../db/jsobj.h"

/* the query field 'options' can have these bits set: */
enum QueryOptions {
    /* Tailable means cursor is not closed when the last data is retrieved.  rather, the cursor marks
       the final object's position.  you can resume using the cursor later, from where it was located,
       if more data were received.  Set on dbQuery and dbGetMore.

       like any "latent cursor", the cursor may become invalid at some point -- for example if that
       final object it references were deleted.  Thus, you should be prepared to requery if you get back
       ResultFlag_CursorNotFound.
    */
    Option_CursorTailable = 2,

    /* allow query of replica slave.  normally these return an error except for namespace "local".
    */
    Option_SlaveOk = 4,

    Option_ALLMASK = 6
};

class BSONObj;

/* db response format

   Query or GetMore: // see struct QueryResult
      int resultFlags;
      int64 cursorID;
      int startingFrom;
      int nReturned;
      list of marshalled JSObjects;
*/

#pragma pack(push,1)
struct QueryResult : public MsgData {
    enum {
        ResultFlag_CursorNotFound = 1, /* returned, with zero results, when getMore is called but the cursor id is not valid at the server. */
        ResultFlag_ErrSet = 2          /* { $err : ... } is being returned */
    };

    long long cursorId;
    int startingFrom;
    int nReturned;
    const char *data() {
        return (char *) (((int *)&nReturned)+1);
    }
    int& resultFlags() {
        return dataAsInt();
    }
};
#pragma pack(pop)

class DBConnector {
public:
    virtual bool call( Message &toSend, Message &response, bool assertOk=true ) = 0;
    virtual void say( Message &toSend ) = 0;
    virtual void checkResponse( const char *data, int nReturned ) {}
};

class DBClientCursor : boost::noncopyable {
public:
    bool more(); // if true, safe to call next()

    /* returns next object in the result cursor.
       on an error at the remote server, you will get back:
         { $err: <string> }
       if you do not want to handle that yourself, call nextSafe().
    */
    BSONObj next();

    BSONObj nextSafe() {
        BSONObj o = next();
        BSONElement e = o.firstElement();
        assert( strcmp(e.fieldName(), "$err") != 0 );
        return o;
    }

    /* cursor no longer valid -- use with tailable cursors.
       note you should only rely on this once more() returns false;
       'dead' may be preset yet some data still queued and locally
       available from the dbclientcursor.
    */
    bool isDead() const {
        return cursorId == 0;
    }

    bool tailable() const {
        return (opts & Option_CursorTailable) != 0;
    }

    bool init();

    DBClientCursor( DBConnector *_connector, const char * _ns, BSONObj _query, int _nToReturn,
                    int _nToSkip, BSONObj *_fieldsToReturn, int queryOptions ) :
            connector(_connector),
            ns(_ns),
            query(_query),
            nToReturn(_nToReturn),
            nToSkip(_nToSkip),
            fieldsToReturn(_fieldsToReturn),
            opts(queryOptions),
            m(new Message()) {
        cursorId = 0;
    }

    virtual ~DBClientCursor();

private:
    DBConnector *connector;
    string ns;
    BSONObj query;
    int nToReturn;
    int nToSkip;
    BSONObj *fieldsToReturn;
    int opts;
    auto_ptr<Message> m;

    long long cursorId;
    int nReturned;
    int pos;
    const char *data;
    void dataReceived();
    void requestMore();
};

class DBClientInterface : boost::noncopyable {
public:
    virtual
    auto_ptr<DBClientCursor> query(const char *ns, BSONObj query, int nToReturn = 0, int nToSkip = 0,
                                   BSONObj *fieldsToReturn = 0, int queryOptions = 0) = 0;

    virtual
    BSONObj findOne(const char *ns, BSONObj query, BSONObj *fieldsToReturn = 0, int queryOptions = 0) = 0;
    
    virtual void insert( const char * ns , BSONObj obj ) = 0;
};

/* db "commands"
     basically just invocations of connection.$cmd.findOne({...});
*/
class DBClientWithCommands : public DBClientInterface {
	bool isOk(const BSONObj&);
	bool simpleCommand(const char *dbname, BSONObj *info, const char *command);
public:
	/* Run a database command.  Database commands are represented as BSON objects.  Common database 
	   commands have prebuilt helper functions -- see below.  If a helper is not available you can 
	   directly call runCommand.

	   dbname - database name.  Use "admin" for global administrative commands.
       cmd    - the command object to execute.  For example, { ismaster : 1 }
       info   - the result object the database returns. Typically has { ok : ..., errmsg : ... } fields 
	            set.

       returns: true if the command returned "ok".
	*/
	bool runCommand(const char *dbname, BSONObj cmd, BSONObj &info);

    /* returns true in isMaster parm if this db is the current master 
	   of a replica pair.
       
	   pass in info for more details e.g.:
         { "ismaster" : 1.0 , "msg" : "not paired" , "ok" : 1.0  }

	   returns true if command invoked successfully.
    */
<<<<<<< HEAD
	bool isMaster(bool& isMaster, BSONObj *info=0);

    /*
	   Create a new collection in the database.  Normally, collection creation is automatic.  You would
	   use this function if you wish to specify special options on creation.

	   If the collection already exists, no action occurs.

	   ns:     fully qualified collection name   
 	   size:   desired initial extent size for the collection.  
	           Must be <= 1000000000 for normal collections.
			   For fixed size (capped) collections, this size is the total/max size of the 
			   collection.
	   capped: if true, this is a fixed size collection (where old data rolls out).
	   max:    maximum number of objects if capped (optional).

	   returns true if successful.
	*/
	bool createCollection(const char *ns, unsigned size = 0, bool capped = false, int max = 0, BSONObj *info = 0);

	/* Erase / drop an entire database */
	bool dropDatabase(const char *dbname, BSONObj *info = 0) { return simpleCommand(dbname, info, "dropDatabase"); }

	/* Perform a repair and compaction of the specified database.  May take a long time to run.  Disk space 
	   must be available equal to the size of the database while repairing. 
	*/
	bool repairDatabase(const char *dbname, BSONObj *info = 0) { return simpleCommand(dbname, info, "repairDatabase"); }

	/* Copy database from one server or name to another server or name.

	   Generally, you should dropDatabase() first as otherwise the copied information will MERGE 
	   into whatever data is already present in this database.

	   For security reasons this function only works when you are authorized to access the "admin" db.  However, 
	   if you have access to said db, you can copy any database from one place to another.  
	   TODO: this needs enhancement to be more flexible in terms of security.

	   This method provides a way to "rename" a database by copying it to a new db name and 
	   location.  The copy is "repaired" and compacted.

	   fromdb   database name from which to copy.
	   todb     database name to copy to.
	   fromhost hostname of the database (and optionally, ":port") from which to 
	            copy the data.  copies from self if "".

	   returns true if successful
    */
	bool copyDatabase(const char *fromdb, const char *todb, const char *fromhost = "", BSONObj *info = 0);

	/* The Mongo database provides built-in performance profiling capabilities.  Uset setDbProfilingLevel() 
	   to enable.  Profiling information is then written to the system.profiling collection, which one can 
	   then query. 
	*/
	enum ProfilingLevel { 
		ProfileOff = 0, 
		ProfileSlow = 1, // log very slow (>100ms) operations
		ProfileAll = 2
	};
	bool setDbProfilingLevel(const char *dbname, ProfilingLevel level, BSONObj *info = 0);
	bool getDbProfilingLevel(const char *dbname, ProfilingLevel& level, BSONObj *info = 0);

	/* Run javascript code on the database server.
	   dbname    database context in which the code runs. The javascript variable 'db' will be assigned 
	             to this database when the function is invoked.
	   jscode    source code for a javascript function.
	   info      the command object which contains any information on the invocation result including 
 	             the return value and other information.  If an error occurs running the jscode, error 
				 information will be in info.  (try "cout << info.toString()")
       retValue  return value from the jscode function. 
       args      args to pass to the jscode function.  when invoked, the 'args' variable will be defined 
	             for use by the jscode.

	   returns true if runs ok.

	   See testDbEval() in dbclient.cpp for an example of usage.
	*/
	bool eval(const char *dbname, const char *jscode, BSONObj& info, BSONElement& retValue, BSONObj *args = 0);

	/* The following helpers are simply more convenient forms of eval() for certain common cases */
	
	/* invocation with no return value of interest -- with or without one simple parameter */
	bool eval(const char *dbname, const char *jscode);
	template< class T >
	bool eval(const char *dbname, const char *jscode, T parm1) {
		BSONObj info;
		BSONElement retValue;
		BSONObjBuilder b;
		b.append("0", parm1);
		BSONObj args = b.done();
		return eval(dbname, jscode, info, retValue, &args);
	}

	/* invocation with one parm to server and one numeric field (either int or double) returned */
	template< class T, class NumType >
	bool eval(const char *dbname, const char *jscode, T parm1, NumType& ret) {
		BSONObj info;
		BSONElement retValue;
		BSONObjBuilder b;
		b.append("0", parm1);
		BSONObj args = b.done();
		if( !eval(dbname, jscode, info, retValue, &args) ) 
			return false;
		ret = (NumType) retValue.number();
		return true;
	}

=======
    virtual
    BSONObj cmdIsMaster(bool& isMaster);

    virtual string toString() = 0; 
};

class DBClientBase : public DBClientWithCommands, public DBConnector {
public:
    /* send a query to the database.
     ns:            namespace to query, format is <dbname>.<collectname>[.<collectname>]*
     query:         query to perform on the collection.  this is a BSONObj (binary JSON)
     You may format as
     { query: { ... }, order: { ... } }
     to specify a sort order.
     nToReturn:     n to return.  0 = unlimited
     nToSkip:       start with the nth item
     fieldsToReturn:
     optional template of which fields to select. if unspecified, returns all fields
     queryOptions:  see options enum at top of this file
     
     returns:       cursor.
     0 if error (connection failure)
     */
    /*throws AssertionException*/
    virtual
    auto_ptr<DBClientCursor> query(const char *ns, BSONObj query, int nToReturn = 0, int nToSkip = 0,
                                   BSONObj *fieldsToReturn = 0, int queryOptions = 0);

    /*throws AssertionException*/
    virtual
    BSONObj findOne(const char *ns, BSONObj query, BSONObj *fieldsToReturn = 0, int queryOptions = 0);
    
    virtual void insert( const char * ns , BSONObj obj );
>>>>>>> 6184c208
};

class DBClientPaired;

/* A basic connection to the database. */
class DBClientConnection : public DBClientBase {
    DBClientPaired *clientPaired;
    auto_ptr<MessagingPort> p;
    auto_ptr<SockAddr> server;
    bool failed; // true if some sort of fatal error has ever happened
    bool autoReconnect;
    time_t lastReconnectTry;
    string serverAddress; // remember for reconnects
    void checkConnection();
public:
    string toStringLong() const {
        stringstream ss;
        ss << serverAddress;
        if ( failed ) ss << " failed";
        return ss.str();
    }
    string toString() {
        return serverAddress;
    }
    MessagingPort& port() {
        return *p.get();
    }
    bool isFailed() const {
        return failed;
    }
    DBClientConnection(bool _autoReconnect=false,DBClientPaired* cp=0) :
            clientPaired(cp), failed(false), autoReconnect(_autoReconnect), lastReconnectTry(0) { }

    virtual auto_ptr<DBClientCursor> query(const char *ns, BSONObj query, int nToReturn = 0, int nToSkip = 0,
                                           BSONObj *fieldsToReturn = 0, int queryOptions = 0) {
        checkConnection();
        return DBClientBase::query( ns, query, nToReturn, nToSkip, fieldsToReturn, queryOptions );
    }

    /* Returns false if fails to connect.
       If autoReconnect is true, you can try to use the DBClientConnection even when
       false was returned -- it will try to connect again.
    */
    virtual
    bool connect(const char *serverHostname, string& errmsg);

    void remove( const char * ns , BSONObj obj , bool justOne = 0 );

protected:
    virtual bool call( Message &toSend, Message &response, bool assertOk = true );
    virtual void say( Message &toSend );
    virtual void checkResponse( const char *data, int nReturned );
};

/* Use this class to connect to a replica pair of servers.  The class will manage
   checking for which is master, and do failover automatically.
*/
class DBClientPaired : public DBClientWithCommands {
    DBClientConnection left,right;
    enum State {
        NotSetL=0,
        NotSetR=1,
        Left, Right
    } master;

    void _checkMaster();
    DBClientConnection& checkMaster();

public:
    DBClientPaired();

    /* Returns false is neither member of the pair were reachable, or neither is
       master, although,
       when false returned, you can still try to use this connection object, it will
       try reconnects.
       */
    bool connect(const char *serverHostname1, const char *serverHostname2);

    /* throws userassertion "no master found" */
    virtual
    auto_ptr<DBClientCursor> query(const char *ns, BSONObj query, int nToReturn = 0, int nToSkip = 0,
                                   BSONObj *fieldsToReturn = 0, int queryOptions = 0);

    /* throws userassertion "no master found" */
    virtual
    BSONObj findOne(const char *ns, BSONObj query, BSONObj *fieldsToReturn = 0, int queryOptions = 0);

    // Not implemented
    virtual void insert( const char * ns , BSONObj obj ) {
        assert( false );
    }
    
    string toString();

    /* notification that we got a "not master" error.
     */
    void isntMaster() {
        master = ( ( master == Left ) ? NotSetR : NotSetL );
    }
};

<|MERGE_RESOLUTION|>--- conflicted
+++ resolved
@@ -184,7 +184,6 @@
 
 	   returns true if command invoked successfully.
     */
-<<<<<<< HEAD
 	bool isMaster(bool& isMaster, BSONObj *info=0);
 
     /*
@@ -290,10 +289,6 @@
 		ret = (NumType) retValue.number();
 		return true;
 	}
-
-=======
-    virtual
-    BSONObj cmdIsMaster(bool& isMaster);
 
     virtual string toString() = 0; 
 };
@@ -325,7 +320,6 @@
     BSONObj findOne(const char *ns, BSONObj query, BSONObj *fieldsToReturn = 0, int queryOptions = 0);
     
     virtual void insert( const char * ns , BSONObj obj );
->>>>>>> 6184c208
 };
 
 class DBClientPaired;
