--- conflicted
+++ resolved
@@ -348,10 +348,6 @@
 	Config('eviction_trigger', '95', r'''
 	    trigger eviction when the cache is using this much memory, as a
 	    percentage of the total cache size''', min=10, max=99),
-<<<<<<< HEAD
-	Config('eviction_workers', '0', r'''
-	    additional threads to help evict pages from cache''',
-	    min=0, max=20),
 	Config('lsm_manager', '', r'''
 	    configure database wide options for LSM tree management''',
 	    type='category', subconfig=[
@@ -363,7 +359,6 @@
 	        merge LSM chunks where possible''',
 	        type='boolean')
 		]),
-=======
 	Config('eviction', '', r'''
 	    eviction configuration options.''',
 	    type='category', subconfig=[
@@ -378,7 +373,6 @@
                 vary depending on the current eviction load''',
                 min=1, max=20),
             ]),
->>>>>>> 2b001bf9
 	Config('shared_cache', '', r'''
 	    shared cache configuration options. A database should configure
 	    either a cache_size or a shared_cache not both''',
