--- conflicted
+++ resolved
@@ -185,7 +185,7 @@
         if ( v->IsObject() )
             return Object;
 
-        throw UserException( (string)"don't know what this is: " + field );
+        throw UserException( 12509, (string)"don't know what this is: " + field );
     }
 
     v8::Handle<v8::Value> V8Scope::get( const char * field ){
@@ -268,13 +268,8 @@
             return 0;
         }        
         
-<<<<<<< HEAD
         Persistent<Value> f = Persistent< Value >::New( _global->Get( v8::String::New( fn.c_str() ) ) );
-        uassert( "not a func" , f->IsFunction() );
-=======
-        Handle<Value> f = _global->Get( v8::String::New( fn.c_str() ) );
-        uassert( 10232 ,  "not a func" , f->IsFunction() );
->>>>>>> d00886d0
+        uassert( 10232, "not a func" , f->IsFunction() );
         _funcs.push_back( f );
         return num;
     }
@@ -391,11 +386,11 @@
         V8_SIMPLE_HEADER
 
         if ( _connectState == EXTERNAL )
-            throw UserException( "externalSetup already called, can't call externalSetup" );
+            throw UserException( 12510, "externalSetup already called, can't call externalSetup" );
         if ( _connectState ==  LOCAL ){
             if ( _localDBName == dbName )
                 return;
-            throw UserException( "localConnect called with a different name previously" );
+            throw UserException( 12511, "localConnect called with a different name previously" );
         }
 
         //_global->Set( v8::String::New( "Mongo" ) , _engine->_externalTemplate->GetFunction() );
@@ -414,7 +409,7 @@
         if ( _connectState == EXTERNAL )
             return;
         if ( _connectState == LOCAL )
-            throw UserException( "localConnect already called, can't call externalSetup" );
+            throw UserException( 12512, "localConnect already called, can't call externalSetup" );
 
         _global->Set( v8::String::New( "Mongo" ) , getMongoFunctionTemplate( false )->GetFunction() );
         exec( jsconcatcode , "shell setup" , false , true , true , 0 );
