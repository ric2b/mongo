
__quiet = false;
__magicNoPrint = { __magicNoPrint : 1111 }

chatty = function(s){
    if ( ! __quiet )
        print( s );
}

friendlyEqual = function( a , b ){
    if ( a == b )
        return true;

    if ( tojson( a ) == tojson( b ) )
        return true;

    return false;
}


doassert = function (msg) {
    if (msg.indexOf("assert") == 0)
        print(msg);
    else
        print("assert: " + msg);
    throw msg;
}

assert = function( b , msg ){
    if ( assert._debug && msg ) print( "in assert for: " + msg );

    if ( b )
        return;
    
    doassert( msg == undefined ? "assert failed" : "assert failed : " + msg );
}

assert.automsg = function( b ) {
    assert( eval( b ), b );
}

assert._debug = false;

assert.eq = function( a , b , msg ){
    if ( assert._debug && msg ) print( "in assert for: " + msg );

    if ( a == b )
        return;

    if ( ( a != null && b != null ) && friendlyEqual( a , b ) )
        return;

    doassert( "[" + tojson( a ) + "] != [" + tojson( b ) + "] are not equal : " + msg );
}

assert.eq.automsg = function( a, b ) {
    assert.eq( eval( a ), eval( b ), "[" + a + "] != [" + b + "]" );
}

assert.neq = function( a , b , msg ){
    if ( assert._debug && msg ) print( "in assert for: " + msg );
    if ( a != b )
        return;

    doassert( "[" + a + "] != [" + b + "] are equal : " + msg );
}

assert.repeat = function( f, msg, timeout, interval ) {
    if ( assert._debug && msg ) print( "in assert for: " + msg );

    var start = new Date();
    timeout = timeout || 30000;
    interval = interval || 200;
    var last;
    while( 1 ) {
        
        if ( typeof( f ) == "string" ){
            if ( eval( f ) )
                return;
        }
        else {
            if ( f() )
                return;
        }
        
        if ( ( new Date() ).getTime() - start.getTime() > timeout )
            break;
        sleep( interval );
    }
}
    
assert.soon = function( f, msg, timeout, interval ) {
    if ( assert._debug && msg ) print( "in assert for: " + msg );

    var start = new Date();
    timeout = timeout || 30000;
    interval = interval || 200;
    var last;
    while( 1 ) {
        
        if ( typeof( f ) == "string" ){
            if ( eval( f ) )
                return;
        }
        else {
            if ( f() )
                return;
        }
        
        if ( ( new Date() ).getTime() - start.getTime() > timeout )
            doassert( "assert.soon failed: " + f + ", msg:" + msg );
        sleep( interval );
    }
}

assert.throws = function( func , params , msg ){
    if ( assert._debug && msg ) print( "in assert for: " + msg );
    try {
        func.apply( null , params );
    }
    catch ( e ){
        return e;
    }

    doassert( "did not throw exception: " + msg );
}

assert.throws.automsg = function( func, params ) {
    assert.throws( func, params, func.toString() );
}

assert.commandWorked = function( res , msg ){
    if ( assert._debug && msg ) print( "in assert for: " + msg );

    if ( res.ok == 1 )
        return;
    
    doassert( "command failed: " + tojson( res ) + " : " + msg );
}

assert.commandFailed = function( res , msg ){
    if ( assert._debug && msg ) print( "in assert for: " + msg );

    if ( res.ok == 0 )
        return;
    
    doassert( "command worked when it should have failed: " + tojson( res ) + " : " + msg );
}

assert.isnull = function( what , msg ){
    if ( assert._debug && msg ) print( "in assert for: " + msg );

    if ( what == null )
        return;
    
    doassert( "supposed to null (" + ( msg || "" ) + ") was: " + tojson( what ) );
}

assert.lt = function( a , b , msg ){
    if ( assert._debug && msg ) print( "in assert for: " + msg );

    if ( a < b )
        return;
    doassert( a + " is not less than " + b + " : " + msg );
}

assert.gt = function( a , b , msg ){
    if ( assert._debug && msg ) print( "in assert for: " + msg );

    if ( a > b )
        return;
    doassert( a + " is not greater than " + b + " : " + msg );
}

assert.close = function( a , b , msg , places ){
    if (places === undefined) {
        places = 4;
    }
    if (Math.round((a - b) * Math.pow(10, places)) === 0) {
        return;
    }
    doassert( a + " is not equal to " + b + " within " + places +
              " places, diff: " + (a-b) + " : " + msg );
};

Object.extend = function( dst , src , deep ){
    for ( var k in src ){
        var v = src[k];
        if ( deep && typeof(v) == "object" ){
            v = Object.extend( typeof ( v.length ) == "number" ? [] : {} , v , true );
        }
        dst[k] = v;
    }
    return dst;
}

argumentsToArray = function( a ){
    var arr = [];
    for ( var i=0; i<a.length; i++ )
        arr[i] = a[i];
    return arr;
}

isString = function( x ){
    return typeof( x ) == "string";
}

isNumber = function(x){
    return typeof( x ) == "number";
}

isObject = function( x ){
    return typeof( x ) == "object";
}

String.prototype.trim = function() {
    return this.replace(/^\s+|\s+$/g,"");
}
String.prototype.ltrim = function() {
    return this.replace(/^\s+/,"");
}
String.prototype.rtrim = function() {
    return this.replace(/\s+$/,"");
}

Date.timeFunc = function( theFunc , numTimes ){

    var start = new Date();
    
    numTimes = numTimes || 1;
    for ( var i=0; i<numTimes; i++ ){
        theFunc.apply( null , argumentsToArray( arguments ).slice( 2 ) );
    }

    return (new Date()).getTime() - start.getTime();
}

Date.prototype.tojson = function(){
    return "\"" + this.toString() + "\"";
}

RegExp.prototype.tojson = RegExp.prototype.toString;

Array.contains = function( a  , x ){
    for ( var i=0; i<a.length; i++ ){
        if ( a[i] == x )
            return true;
    }
    return false;
}

Array.unique = function( a ){
    var u = [];
    for ( var i=0; i<a.length; i++){
        var o = a[i];
        if ( ! Array.contains( u , o ) ){
            u.push( o );
        }
    }
    return u;
}

Array.shuffle = function( arr ){
    for ( var i=0; i<arr.length-1; i++ ){
        var pos = i+Random.randInt(arr.length-i);
        var save = arr[i];
        arr[i] = arr[pos];
        arr[pos] = save;
    }
    return arr;
}


Array.tojson = function( a , indent ){
    if (!indent) 
        indent = "";

    if (a.length == 0) {
        return "[ ]";
    }

    var s = "[\n";
    indent += "\t";
    for ( var i=0; i<a.length; i++){
        s += indent + tojson( a[i], indent );
        if ( i < a.length - 1 ){
            s += ",\n";
        }
    }
    if ( a.length == 0 ) {
        s += indent;
    }

    indent = indent.substring(1);
    s += "\n"+indent+"]";
    return s;
}

Array.fetchRefs = function( arr , coll ){
    var n = [];
    for ( var i=0; i<arr.length; i ++){
        var z = arr[i];
        if ( coll && coll != z.getCollection() )
            continue;
        n.push( z.fetch() );
    }
    
    return n;
}

Array.sum = function( arr ){
    if ( arr.length == 0 )
        return null;
    var s = arr[0];
    for ( var i=1; i<arr.length; i++ )
        s += arr[i];
    return s;
}

Array.avg = function( arr ){
    if ( arr.length == 0 )
        return null;
    return Array.sum( arr ) / arr.length;
}

Array.stdDev = function( arr ){
    var avg = Array.avg( arr );
    var sum = 0;

    for ( var i=0; i<arr.length; i++ ){
        sum += Math.pow( arr[i] - avg , 2 );
    }

    return Math.sqrt( sum / arr.length );
}

Object.keySet = function( o ) {
    var ret = new Array();
    for( i in o ) {
        if ( !( i in o.__proto__ && o[ i ] === o.__proto__[ i ] ) ) {
            ret.push( i );
        }
    }
    return ret;
}

if ( ! NumberLong.prototype ) {
    NumberLong.prototype = {}
}

NumberLong.prototype.tojson = function() {
    return this.toString();
}

if ( ! ObjectId.prototype )
    ObjectId.prototype = {}

ObjectId.prototype.toString = function(){
    return this.str;
}

ObjectId.prototype.tojson = function(){
    return "ObjectId(\"" + this.str + "\")";
}

ObjectId.prototype.isObjectId = true;

ObjectId.prototype.getTimestamp = function(){
    return new Date(parseInt(this.toString().slice(0,8), 16)*1000);
}

if ( typeof( DBPointer ) != "undefined" ){
    DBPointer.prototype.fetch = function(){
        assert( this.ns , "need a ns" );
        assert( this.id , "need an id" );
        
        return db[ this.ns ].findOne( { _id : this.id } );
    }
    
    DBPointer.prototype.tojson = function(indent){
        return tojson({"ns" : this.ns, "id" : this.id}, indent);
    }

    DBPointer.prototype.getCollection = function(){
        return this.ns;
    }
    
    DBPointer.prototype.toString = function(){
        return "DBPointer " + this.ns + ":" + this.id;
    }
}
else {
    print( "warning: no DBPointer" );
}

if ( typeof( DBRef ) != "undefined" ){
    DBRef.prototype.fetch = function(){
        assert( this.$ref , "need a ns" );
        assert( this.$id , "need an id" );
        
        return db[ this.$ref ].findOne( { _id : this.$id } );
    }
    
    DBRef.prototype.tojson = function(indent){
        return tojson({"$ref" : this.$ref, "$id" : this.$id}, indent);
    }

    DBRef.prototype.getCollection = function(){
        return this.$ref;
    }
    
    DBRef.prototype.toString = function(){
        return this.tojson();
    }
}
else {
    print( "warning: no DBRef" );
}

if ( typeof( BinData ) != "undefined" ){
    BinData.prototype.tojson = function(){
        return "BinData type: " + this.type + " len: " + this.len;
    }
}
else {
    print( "warning: no BinData" );
}

if ( typeof _threadInject != "undefined" ){
    print( "fork() available!" );
    
    Thread = function(){
        this.init.apply( this, arguments );
    }
    _threadInject( Thread.prototype );
    
    ScopedThread = function() {
        this.init.apply( this, arguments );
    }
    ScopedThread.prototype = new Thread( function() {} );
    _scopedThreadInject( ScopedThread.prototype );
    
    fork = function() {
        var t = new Thread( function() {} );
        Thread.apply( t, arguments );
        return t;
    }    

    // Helper class to generate a list of events which may be executed by a ParallelTester
    EventGenerator = function( me, collectionName, mean ) {
        this.mean = mean;
        this.events = new Array( me, collectionName );
    }
    
    EventGenerator.prototype._add = function( action ) {
        this.events.push( [ Random.genExp( this.mean ), action ] );
    }
    
    EventGenerator.prototype.addInsert = function( obj ) {
        this._add( "t.insert( " + tojson( obj ) + " )" );
    }

    EventGenerator.prototype.addRemove = function( obj ) {
        this._add( "t.remove( " + tojson( obj ) + " )" );
    }

    EventGenerator.prototype.addUpdate = function( objOld, objNew ) {
        this._add( "t.update( " + tojson( objOld ) + ", " + tojson( objNew ) + " )" );
    }
    
    EventGenerator.prototype.addCheckCount = function( count, query, shouldPrint, checkQuery ) {
        query = query || {};
        shouldPrint = shouldPrint || false;
        checkQuery = checkQuery || false;
        var action = "assert.eq( " + count + ", t.count( " + tojson( query ) + " ) );"
        if ( checkQuery ) {
            action += " assert.eq( " + count + ", t.find( " + tojson( query ) + " ).toArray().length );"
        }
        if ( shouldPrint ) {
            action += " print( me + ' ' + " + count + " );";
        }
        this._add( action );
    }
    
    EventGenerator.prototype.getEvents = function() {
        return this.events;
    }
    
    EventGenerator.dispatch = function() {
        var args = argumentsToArray( arguments );
        var me = args.shift();
        var collectionName = args.shift();
        var m = new Mongo( db.getMongo().host );
        var t = m.getDB( "test" )[ collectionName ];
        for( var i in args ) {
            sleep( args[ i ][ 0 ] );
            eval( args[ i ][ 1 ] );
        }
    }
    
    // Helper class for running tests in parallel.  It assembles a set of tests
    // and then calls assert.parallelests to run them.
    ParallelTester = function() {
        this.params = new Array();
    }
    
    ParallelTester.prototype.add = function( fun, args ) {
        args = args || [];
        args.unshift( fun );
        this.params.push( args );
    }
    
    ParallelTester.prototype.run = function( msg, newScopes ) {
        newScopes = newScopes || false;
        assert.parallelTests( this.params, msg, newScopes );
    }
    
    // creates lists of tests from jstests dir in a format suitable for use by
    // ParallelTester.fileTester.  The lists will be in random order.
    // n: number of lists to split these tests into
    ParallelTester.createJstestsLists = function( n ) {
        var params = new Array();
        for( var i = 0; i < n; ++i ) {
            params.push( [] );
        }

        var makeKeys = function( a ) {
            var ret = {};
            for( var i in a ) {
                ret[ a[ i ] ] = 1;
            }
            return ret;
        }
        
        // some tests can't run in parallel with most others
        var skipTests = makeKeys( [ "jstests/dbadmin.js",
                                   "jstests/repair.js",
                                   "jstests/cursor8.js",
                                   "jstests/recstore.js",
                                   "jstests/extent.js",
                                   "jstests/indexb.js",
                                   "jstests/profile1.js",
                                   "jstests/mr3.js",
                                   "jstests/indexh.js",
                                   "jstests/apitest_db.js"] );
        
        // some tests can't be run in parallel with each other
        var serialTestsArr = [ "jstests/fsync.js",
                              "jstests/fsync2.js" ];
        var serialTests = makeKeys( serialTestsArr );
        
        params[ 0 ] = serialTestsArr;
        
        var files = listFiles("jstests");
        files = Array.shuffle( files );
        
        var i = 0;
        files.forEach(
                      function(x) {
                      
                      if ( /_runner/.test(x.name) ||
                          /_lodeRunner/.test(x.name) ||
                          ( x.name in skipTests ) ||
                          ( x.name in serialTests ) ||
                          ! /\.js$/.test(x.name ) ){ 
                      print(" >>>>>>>>>>>>>>> skipping " + x.name);
                      return;
                      }
                      
                      params[ i % n ].push( x.name );
                      ++i;
                      }
        );
        
        // randomize ordering of the serialTests
        params[ 0 ] = Array.shuffle( params[ 0 ] );
        
        for( var i in params ) {
            params[ i ].unshift( i );
        }
        
        return params;
    }
    
    // runs a set of test files
    // first argument is an identifier for this tester, remaining arguments are file names
    ParallelTester.fileTester = function() {
        var args = argumentsToArray( arguments );
        var suite = args.shift();
        args.forEach(
                     function( x ) {
                     print("         S" + suite + " Test : " + x + " ...");
                     var time = Date.timeFunc( function() { load(x); }, 1);
                     print("         S" + suite + " Test : " + x + " " + time + "ms" );
                     }
                     );        
    }
    
    // params: array of arrays, each element of which consists of a function followed
    // by zero or more arguments to that function.  Each function and its arguments will
    // be called in a separate thread.
    // msg: failure message
    // newScopes: if true, each thread starts in a fresh scope
    assert.parallelTests = function( params, msg, newScopes ) {
        newScopes = newScopes || false;
        var wrapper = function( fun, argv ) {
                   eval (
                         "var z = function() {" +
                         "var __parallelTests__fun = " + fun.toString() + ";" +
                         "var __parallelTests__argv = " + tojson( argv ) + ";" +
                         "var __parallelTests__passed = false;" +
                         "try {" +
                            "__parallelTests__fun.apply( 0, __parallelTests__argv );" +
                            "__parallelTests__passed = true;" +
                         "} catch ( e ) {" +
                            "print( e );" +
                         "}" +
                         "return __parallelTests__passed;" +
                         "}"
                         );
            return z;
        }
        var runners = new Array();
        for( var i in params ) {
            var param = params[ i ];
            var test = param.shift();
            var t;
            if ( newScopes )
                t = new ScopedThread( wrapper( test, param ) );
            else
                t = new Thread( wrapper( test, param ) );
            runners.push( t );
        }
        
        runners.forEach( function( x ) { x.start(); } );
        var nFailed = 0;
        // v8 doesn't like it if we exit before all threads are joined (SERVER-529)
        runners.forEach( function( x ) { if( !x.returnData() ) { ++nFailed; } } );        
        assert.eq( 0, nFailed, msg );
    }
}

tojsononeline = function( x ){
    return tojson( x , " " , true );
}

tojson = function( x, indent , nolint ){
    if ( x === null )
        return "null";
    
    if ( x === undefined )
        return "undefined";
    
    if (!indent) 
        indent = "";

    switch ( typeof x ) {
    case "string": {
        var s = "\"";
        for ( var i=0; i<x.length; i++ ){
            if ( x[i] == '"' ){
                s += "\\\"";
            }
            else
                s += x[i];
        }
        return s + "\"";
    }
    case "number": 
    case "boolean":
        return "" + x;
    case "object":{
        var s = tojsonObject( x, indent , nolint );
        if ( ( nolint == null || nolint == true ) && s.length < 80 && ( indent == null || indent.length == 0 ) ){
            s = s.replace( /[\s\r\n ]+/gm , " " );
        }
        return s;
    }
    case "function":
        return x.toString();
    default:
        throw "tojson can't handle type " + ( typeof x );
    }
    
}

tojsonObject = function( x, indent , nolint ){
    var lineEnding = nolint ? " " : "\n";
    var tabSpace = nolint ? "" : "\t";
    
    assert.eq( ( typeof x ) , "object" , "tojsonObject needs object, not [" + ( typeof x ) + "]" );

    if (!indent) 
        indent = "";
    
    if ( typeof( x.tojson ) == "function" && x.tojson != tojson ) {
        return x.tojson(indent,nolint);
    }
    
    if ( x.constructor && typeof( x.constructor.tojson ) == "function" && x.constructor.tojson != tojson ) {
        return x.constructor.tojson( x, indent , nolint );
    }

    if ( x.toString() == "[object MaxKey]" )
        return "{ $maxKey : 1 }";
    if ( x.toString() == "[object MinKey]" )
        return "{ $minKey : 1 }";
    
    var s = "{" + lineEnding;

    // push one level of indent
    indent += tabSpace;
    
    var total = 0;
    for ( var k in x ) total++;
    if ( total == 0 ) {
        s += indent + lineEnding;
    }

    var keys = x;
    if ( typeof( x._simpleKeys ) == "function" )
        keys = x._simpleKeys();
    var num = 1;
    for ( var k in keys ){
        
        var val = x[k];
        if ( val == DB.prototype || val == DBCollection.prototype )
            continue;

        s += indent + "\"" + k + "\" : " + tojson( val, indent , nolint );
        if (num != total) {
            s += ",";
            num++;
        }
        s += lineEnding;
    }

    // pop one level of indent
    indent = indent.substring(1);
    return s + indent + "}";
}

shellPrint = function( x ){
    it = x;
    if ( x != undefined )
        shellPrintHelper( x );
    
    if ( db ){
        var e = db.getPrevError();
        if ( e.err ) {
	    if( e.nPrev <= 1 )
		print( "error on last call: " + tojson( e.err ) );
	    else
		print( "an error " + tojson(e.err) + " occurred " + e.nPrev + " operations back in the command invocation" );
        }
        db.resetError();
    }
}

printjson = function(x){
    print( tojson( x ) );
}

printjsononeline = function(x){
    print( tojsononeline( x ) );
}

shellPrintHelper = function( x ){

    if ( typeof( x ) == "undefined" ){

        if ( typeof( db ) != "undefined" && db.getLastError ){
            var e = db.getLastError();
            if ( e != null )
                print( e );
        }

        return;
    }
    
    if ( x == __magicNoPrint )
        return;

    if ( x == null ){
        print( "null" );
        return;
    }

    if ( typeof x != "object" ) 
        return print( x );
    
    var p = x.shellPrint;
    if ( typeof p == "function" )
        return x.shellPrint();

    var p = x.tojson;
    if ( typeof p == "function" )
        print( x.tojson() );
    else
        print( tojson( x ) );
}

shellAutocomplete = function( prefix ){
    var a = [];
    //a.push( prefix + "z" )
    //a.push( prefix + "y" )
    __autocomplete__ = a;
}

shellHelper = function( command , rest , shouldPrint ){
    command = command.trim();
    var args = rest.trim().replace(/;$/,"").split( "\s+" );
    
    if ( ! shellHelper[command] )
        throw "no command [" + command + "]";
    
    var res = shellHelper[command].apply( null , args );
    if ( shouldPrint ){
        shellPrintHelper( res );
    }
    return res;
<<<<<<< HEAD
}

help = shellHelper.help = function (x) {
    if (x == "admin") {
        print("\tls([path])                    list files");
        print("\tpwd()                         returns current directory");
        print("\tlistFiles([path])             returns file list");
        print("\thostname()                    returns name of this host");
        print("\tcat(fname)                    returns contents of text file as a string");
        print("\tremoveFile(f)                 delete a file");
        print("\tload(jsfilename)              load and execute a .js file");
        print("\trun(program[, args...])       spawn a program and wait for its completion");
        print("\tsleep(m)                      sleep m milliseconds");
        print("\tgetMemInfo()                  diagnostic");
    }
    if (x == "test") {
        print("\tstartMongodEmpty(args)        DELETES DATA DIR and then starts mongod");
        print("\t                              returns a connection to the new server");
        print("\tstartMongodTest()             DELETES DATA DIR");
        print("\t                              automatically picks port #s starting at 27000 and increasing");
        print("\t                              or you can specify the port as the first arg");
        print("\t                              dir is /data/db/<port>/ if not specified as the 2nd arg");
        print("\t                              returns a connection to the new server");
        return;
    }
    print("\t" + "help admin                   misc shell commands");
    print("\t" + "show dbs                     show database names");
    print("\t" + "show collections             show collections in current database");
    print("\t" + "show users                   show users in current database");
    print("\t" + "show profile                 show most recent system.profile entries with time >= 1ms");
    print("\t" + "use <db name>                set current database to <db name>");
    print("\t" + "db.help()                    help on DB methods");
    print("\t" + "db.foo.help()                help on collection methods");
    print("\t" + "db.foo.find()                list objects in collection foo");
    print("\t" + "db.foo.find( { a : 1 } )     list objects in foo where a == 1");
    print("\t" + "it                           result of the last line evaluated; use to further iterate");
    print("\t" + "exit                         quit the mongo shell");
=======
}

help = shellHelper.help = function (x) {
    if (x == "connect") {
        print("\nNormally one specifies the server on the mongo shell command line.  Run mongo --help to see those options.");
        print("Additional connections may be opened:\n");
        print("    var x = new Mongo('host[:port]');");
        print("    var mydb = x.getDB('mydb');");
        print("  or");
        print("    var mydb = connect('host[:port]/mydb');");
        print("\nNote: the REPL prompt only auto-reports getLastError() for the shell command line connection.\n");
        return;
    }
    if (x == "admin") {
        print("\tls([path])                    list files");
        print("\tpwd()                         returns current directory");
        print("\tlistFiles([path])             returns file list");
        print("\thostname()                    returns name of this host");
        print("\tcat(fname)                    returns contents of text file as a string");
        print("\tremoveFile(f)                 delete a file");
        print("\tload(jsfilename)              load and execute a .js file");
        print("\trun(program[, args...])       spawn a program and wait for its completion");
        print("\tsleep(m)                      sleep m milliseconds");
        print("\tgetMemInfo()                  diagnostic");
        return;
    }
    if (x == "test") {
        print("\tstartMongodEmpty(args)        DELETES DATA DIR and then starts mongod");
        print("\t                              returns a connection to the new server");
        print("\tstartMongodTest()             DELETES DATA DIR");
        print("\t                              automatically picks port #s starting at 27000 and increasing");
        print("\t                              or you can specify the port as the first arg");
        print("\t                              dir is /data/db/<port>/ if not specified as the 2nd arg");
        print("\t                              returns a connection to the new server");
        return;
    }
    print("\t" + "help connect                 connecting to a db");
    print("\t" + "help admin                   misc shell commands");
    print("\t" + "show dbs                     show database names");
    print("\t" + "show collections             show collections in current database");
    print("\t" + "show users                   show users in current database");
    print("\t" + "show profile                 show most recent system.profile entries with time >= 1ms");
    print("\t" + "use <db name>                set current database to <db name>");
    print("\t" + "db.help()                    help on db methods");
    print("\t" + "db.foo.help()                help on collection methods");
    print("\t" + "db.foo.find()                list objects in collection foo");
    print("\t" + "db.foo.find( { a : 1 } )     list objects in foo where a == 1");
    print("\t" + "it                           result of the last line evaluated; use to further iterate");
    print("\t" + "exit                         quit the mongo shell");
>>>>>>> dba012b6
}

shellHelper.use = function( dbname ){
    db = db.getMongo().getDB( dbname );
    print( "switched to db " + db.getName() );
}

shellHelper.it = function(){
    if ( typeof( ___it___ ) == "undefined" || ___it___ == null ){
        print( "no cursor" );
        return;
    }
    shellPrintHelper( ___it___ );
}

shellHelper.show = function( what ){
    assert( typeof what == "string" );
    
    if( what == "profile" ) { 
	if( db.system.profile.count() == 0 ) { 
	    print("db.system.profile is empty");
	    print("Use db.setProfilingLevel(2) will enable profiling");
	    print("Use db.system.profile.find() to show raw profile entries");
	} 
	else { 
	    print(); 
	    db.system.profile.find({ millis : { $gt : 0 } }).sort({$natural:-1}).limit(5).forEach( function(x){print(""+x.millis+"ms " + String(x.ts).substring(0,24)); print(x.info); print("\n");} )
        }
	return "";
    }

    if ( what == "users" ){
	db.system.users.find().forEach( printjson );
        return "";
    }

    if ( what == "collections" || what == "tables" ) {
        db.getCollectionNames().forEach( function(x){print(x)} );
	return "";
    }
    
    if ( what == "dbs" ) {
        db.getMongo().getDBNames().sort().forEach( function(x){print(x)} );
	return "";
    }
    
    throw "don't know how to show [" + what + "]";

}

if ( typeof( Map ) == "undefined" ){
    Map = function(){
        this._data = {};
    }
}

Map.hash = function( val ){
    if ( ! val )
        return val;

    switch ( typeof( val ) ){
    case 'string':
    case 'number':
    case 'date':
        return val.toString();
    case 'object':
    case 'array':
        var s = "";
        for ( var k in val ){
            s += k + val[k];
        }
        return s;
    }

    throw "can't hash : " + typeof( val );
}

Map.prototype.put = function( key , value ){
    var o = this._get( key );
    var old = o.value;
    o.value = value;
    return old;
}

Map.prototype.get = function( key ){
    return this._get( key ).value;
}

Map.prototype._get = function( key ){
    var h = Map.hash( key );
    var a = this._data[h];
    if ( ! a ){
        a = [];
        this._data[h] = a;
    }
    
    for ( var i=0; i<a.length; i++ ){
        if ( friendlyEqual( key , a[i].key ) ){
            return a[i];
        }
    }
    var o = { key : key , value : null };
    a.push( o );
    return o;
}

Map.prototype.values = function(){
    var all = [];
    for ( var k in this._data ){
        this._data[k].forEach( function(z){ all.push( z.value ); } );
    }
    return all;
}

if ( typeof( gc ) == "undefined" ){
    gc = function(){
    }
}
   

Math.sigFig = function( x , N ){
    if ( ! N ){
        N = 3;
    }
    var p = Math.pow( 10, N - Math.ceil( Math.log( Math.abs(x) ) / Math.log( 10 )) );
    return Math.round(x*p)/p;
}

Random = function() {}

// set random seed
Random.srand = function( s ) { _srand( s ); }

// random number 0 <= r < 1
Random.rand = function() { return _rand(); }

// random integer 0 <= r < n
Random.randInt = function( n ) { return Math.floor( Random.rand() * n ); }

Random.setRandomSeed = function( s ) {
    s = s || new Date().getTime();
    print( "setting random seed: " + s );
    Random.srand( s );
}

// generate a random value from the exponential distribution with the specified mean
Random.genExp = function( mean ) {
    return -Math.log( Random.rand() ) * mean;
}

killWithUris = function( uris ) {
    var inprog = db.currentOp().inprog;
    for( var u in uris ) {
        for ( var i in inprog ) {
            if ( uris[ u ] == inprog[ i ].client ) {
                db.killOp( inprog[ i ].opid );
            }
        }
    }
}

Geo = {};
Geo.distance = function( a , b ){
    var ax = null;
    var ay = null;
    var bx = null;
    var by = null;
    
    for ( var key in a ){
        if ( ax == null )
            ax = a[key];
        else if ( ay == null )
            ay = a[key];
    }
    
    for ( var key in b ){
        if ( bx == null )
            bx = b[key];
        else if ( by == null )
            by = b[key];
    }

    return Math.sqrt( Math.pow( by - ay , 2 ) + 
                      Math.pow( bx - ax , 2 ) );
}<|MERGE_RESOLUTION|>--- conflicted
+++ resolved
@@ -819,45 +819,6 @@
         shellPrintHelper( res );
     }
     return res;
-<<<<<<< HEAD
-}
-
-help = shellHelper.help = function (x) {
-    if (x == "admin") {
-        print("\tls([path])                    list files");
-        print("\tpwd()                         returns current directory");
-        print("\tlistFiles([path])             returns file list");
-        print("\thostname()                    returns name of this host");
-        print("\tcat(fname)                    returns contents of text file as a string");
-        print("\tremoveFile(f)                 delete a file");
-        print("\tload(jsfilename)              load and execute a .js file");
-        print("\trun(program[, args...])       spawn a program and wait for its completion");
-        print("\tsleep(m)                      sleep m milliseconds");
-        print("\tgetMemInfo()                  diagnostic");
-    }
-    if (x == "test") {
-        print("\tstartMongodEmpty(args)        DELETES DATA DIR and then starts mongod");
-        print("\t                              returns a connection to the new server");
-        print("\tstartMongodTest()             DELETES DATA DIR");
-        print("\t                              automatically picks port #s starting at 27000 and increasing");
-        print("\t                              or you can specify the port as the first arg");
-        print("\t                              dir is /data/db/<port>/ if not specified as the 2nd arg");
-        print("\t                              returns a connection to the new server");
-        return;
-    }
-    print("\t" + "help admin                   misc shell commands");
-    print("\t" + "show dbs                     show database names");
-    print("\t" + "show collections             show collections in current database");
-    print("\t" + "show users                   show users in current database");
-    print("\t" + "show profile                 show most recent system.profile entries with time >= 1ms");
-    print("\t" + "use <db name>                set current database to <db name>");
-    print("\t" + "db.help()                    help on DB methods");
-    print("\t" + "db.foo.help()                help on collection methods");
-    print("\t" + "db.foo.find()                list objects in collection foo");
-    print("\t" + "db.foo.find( { a : 1 } )     list objects in foo where a == 1");
-    print("\t" + "it                           result of the last line evaluated; use to further iterate");
-    print("\t" + "exit                         quit the mongo shell");
-=======
 }
 
 help = shellHelper.help = function (x) {
@@ -907,7 +868,6 @@
     print("\t" + "db.foo.find( { a : 1 } )     list objects in foo where a == 1");
     print("\t" + "it                           result of the last line evaluated; use to further iterate");
     print("\t" + "exit                         quit the mongo shell");
->>>>>>> dba012b6
 }
 
 shellHelper.use = function( dbname ){
