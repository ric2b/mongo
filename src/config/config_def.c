/* DO NOT EDIT: automatically built by dist/api_config.py. */

#include "wt_internal.h"

static const WT_CONFIG_CHECK confchk_WT_CONNECTION_async_new_op[] = {
	{ "append", "boolean", NULL, NULL, NULL, 0 },
	{ "overwrite", "boolean", NULL, NULL, NULL, 0 },
	{ "raw", "boolean", NULL, NULL, NULL, 0 },
	{ "timeout", "int", NULL, NULL, NULL, 0 },
	{ NULL, NULL, NULL, NULL, NULL, 0 }
};

static const WT_CONFIG_CHECK confchk_WT_CONNECTION_close[] = {
	{ "leak_memory", "boolean", NULL, NULL, NULL, 0 },
	{ NULL, NULL, NULL, NULL, NULL, 0 }
};

static const WT_CONFIG_CHECK confchk_WT_CONNECTION_load_extension[] = {
	{ "config", "string", NULL, NULL, NULL, 0 },
	{ "entry", "string", NULL, NULL, NULL, 0 },
	{ "terminate", "string", NULL, NULL, NULL, 0 },
	{ NULL, NULL, NULL, NULL, NULL, 0 }
};

static const WT_CONFIG_CHECK confchk_WT_CONNECTION_open_session[] = {
	{ "isolation", "string",
	    NULL, "choices=[\"read-uncommitted\",\"read-committed\","
	    "\"snapshot\"]",
	    NULL, 0 },
	{ NULL, NULL, NULL, NULL, NULL, 0 }
};

static const WT_CONFIG_CHECK
    confchk_wiredtiger_open_async_subconfigs[] = {
	{ "enabled", "boolean", NULL, NULL, NULL, 0 },
	{ "ops_max", "int", NULL, "min=1,max=4096", NULL, 0 },
	{ "threads", "int", NULL, "min=1,max=20", NULL, 0 },
	{ NULL, NULL, NULL, NULL, NULL, 0 }
};

static const WT_CONFIG_CHECK
    confchk_wiredtiger_open_checkpoint_subconfigs[] = {
	{ "log_size", "int", NULL, "min=0,max=2GB", NULL, 0 },
	{ "name", "string", NULL, NULL, NULL, 0 },
	{ "wait", "int", NULL, "min=0,max=100000", NULL, 0 },
	{ NULL, NULL, NULL, NULL, NULL, 0 }
};

static const WT_CONFIG_CHECK
    confchk_wiredtiger_open_eviction_subconfigs[] = {
	{ "threads_max", "int", NULL, "min=1,max=20", NULL, 0 },
	{ "threads_min", "int", NULL, "min=1,max=20", NULL, 0 },
	{ NULL, NULL, NULL, NULL, NULL, 0 }
};

static const WT_CONFIG_CHECK
    confchk_wiredtiger_open_file_manager_subconfigs[] = {
	{ "close_handle_minimum", "int", NULL, "min=0", NULL, 0 },
	{ "close_idle_time", "int",
	    NULL, "min=1,max=100000",
	    NULL, 0 },
	{ "close_scan_interval", "int",
	    NULL, "min=1,max=100000",
	    NULL, 0 },
	{ NULL, NULL, NULL, NULL, NULL, 0 }
};

static const WT_CONFIG_CHECK
    confchk_wiredtiger_open_lsm_manager_subconfigs[] = {
	{ "merge", "boolean", NULL, NULL, NULL, 0 },
	{ "worker_thread_max", "int", NULL, "min=3,max=20", NULL, 0 },
	{ NULL, NULL, NULL, NULL, NULL, 0 }
};

static const WT_CONFIG_CHECK
    confchk_wiredtiger_open_shared_cache_subconfigs[] = {
	{ "chunk", "int", NULL, "min=1MB,max=10TB", NULL, 0 },
	{ "name", "string", NULL, NULL, NULL, 0 },
	{ "reserve", "int", NULL, NULL, NULL, 0 },
	{ "size", "int", NULL, "min=1MB,max=10TB", NULL, 0 },
	{ NULL, NULL, NULL, NULL, NULL, 0 }
};

static const WT_CONFIG_CHECK
    confchk_wiredtiger_open_statistics_log_subconfigs[] = {
	{ "on_close", "boolean", NULL, NULL, NULL, 0 },
	{ "path", "string", NULL, NULL, NULL, 0 },
	{ "sources", "list", NULL, NULL, NULL, 0 },
	{ "timestamp", "string", NULL, NULL, NULL, 0 },
	{ "wait", "int", NULL, "min=0,max=100000", NULL, 0 },
	{ NULL, NULL, NULL, NULL, NULL, 0 }
};

static const WT_CONFIG_CHECK confchk_WT_CONNECTION_reconfigure[] = {
	{ "async", "category",
	    NULL, NULL,
	    confchk_wiredtiger_open_async_subconfigs, 3 },
	{ "cache_overhead", "int", NULL, "min=0,max=30", NULL, 0 },
	{ "cache_size", "int", NULL, "min=1MB,max=10TB", NULL, 0 },
	{ "checkpoint", "category",
	    NULL, NULL,
	    confchk_wiredtiger_open_checkpoint_subconfigs, 3 },
	{ "error_prefix", "string", NULL, NULL, NULL, 0 },
	{ "eviction", "category",
	    NULL, NULL,
	    confchk_wiredtiger_open_eviction_subconfigs, 2 },
	{ "eviction_dirty_target", "int",
	    NULL, "min=10,max=99",
	    NULL, 0 },
	{ "eviction_target", "int", NULL, "min=10,max=99", NULL, 0 },
	{ "eviction_trigger", "int", NULL, "min=10,max=99", NULL, 0 },
	{ "file_manager", "category",
	    NULL, NULL,
	    confchk_wiredtiger_open_file_manager_subconfigs, 3 },
	{ "lsm_manager", "category",
	    NULL, NULL,
	    confchk_wiredtiger_open_lsm_manager_subconfigs, 2 },
	{ "lsm_merge", "boolean", NULL, NULL, NULL, 0 },
	{ "shared_cache", "category",
	    NULL, NULL,
	    confchk_wiredtiger_open_shared_cache_subconfigs, 4 },
	{ "statistics", "list",
	    NULL, "choices=[\"all\",\"fast\",\"none\",\"clear\"]",
	    NULL, 0 },
	{ "statistics_log", "category",
	    NULL, NULL,
	    confchk_wiredtiger_open_statistics_log_subconfigs, 5 },
	{ "verbose", "list",
	    NULL, "choices=[\"api\",\"block\",\"checkpoint\",\"compact\","
	    "\"evict\",\"evictserver\",\"fileops\",\"log\",\"lsm\","
	    "\"metadata\",\"mutex\",\"overflow\",\"read\",\"reconcile\","
	    "\"recovery\",\"salvage\",\"shared_cache\",\"split\","
	    "\"temporary\",\"transaction\",\"verify\",\"version\",\"write\"]",
	    NULL, 0 },
	{ NULL, NULL, NULL, NULL, NULL, 0 }
};

static const WT_CONFIG_CHECK confchk_WT_CURSOR_reconfigure[] = {
	{ "append", "boolean", NULL, NULL, NULL, 0 },
	{ "overwrite", "boolean", NULL, NULL, NULL, 0 },
	{ NULL, NULL, NULL, NULL, NULL, 0 }
};

<<<<<<< HEAD
static const WT_CONFIG_CHECK
    confchk_session_create_encryption_subconfigs[] = {
	{ "keyid", "string", NULL, NULL, NULL, 0 },
	{ "name", "string", NULL, NULL, NULL, 0 },
	{ NULL, NULL, NULL, NULL, NULL, 0 }
};

static const WT_CONFIG_CHECK confchk_file_meta[] = {
	{ "allocation_size", "int",
	    NULL, "min=512B,max=128MB",
	    NULL, 0 },
	{ "app_metadata", "string", NULL, NULL, NULL, 0 },
	{ "block_allocation", "string",
	    NULL, "choices=[\"first\",\"best\"]",
	    NULL, 0 },
	{ "block_compressor", "string",
	    __wt_compressor_confchk, NULL,
	    NULL, 0 },
	{ "cache_resident", "boolean", NULL, NULL, NULL, 0 },
	{ "checkpoint", "string", NULL, NULL, NULL, 0 },
	{ "checkpoint_lsn", "string", NULL, NULL, NULL, 0 },
	{ "checksum", "string",
	    NULL, "choices=[\"on\",\"off\",\"uncompressed\"]",
	    NULL, 0 },
	{ "collator", "string", __wt_collator_confchk, NULL, NULL, 0 },
	{ "columns", "list", NULL, NULL, NULL, 0 },
	{ "dictionary", "int", NULL, "min=0", NULL, 0 },
	{ "encryption", "category",
	    NULL, NULL,
	    confchk_session_create_encryption_subconfigs, 2 },
	{ "format", "string", NULL, "choices=[\"btree\"]", NULL, 0 },
	{ "huffman_key", "string",
	    __wt_huffman_confchk, NULL,
	    NULL, 0 },
	{ "huffman_value", "string",
	    __wt_huffman_confchk, NULL,
	    NULL, 0 },
	{ "id", "string", NULL, NULL, NULL, 0 },
	{ "internal_item_max", "int", NULL, "min=0", NULL, 0 },
	{ "internal_key_max", "int", NULL, "min=0", NULL, 0 },
	{ "internal_key_truncate", "boolean", NULL, NULL, NULL, 0 },
	{ "internal_page_max", "int",
	    NULL, "min=512B,max=512MB",
	    NULL, 0 },
	{ "key_format", "format", __wt_struct_confchk, NULL, NULL, 0 },
	{ "key_gap", "int", NULL, "min=0", NULL, 0 },
	{ "leaf_item_max", "int", NULL, "min=0", NULL, 0 },
	{ "leaf_key_max", "int", NULL, "min=0", NULL, 0 },
	{ "leaf_page_max", "int",
	    NULL, "min=512B,max=512MB",
	    NULL, 0 },
	{ "leaf_value_max", "int", NULL, "min=0", NULL, 0 },
	{ "memory_page_max", "int",
	    NULL, "min=512B,max=10TB",
	    NULL, 0 },
	{ "os_cache_dirty_max", "int", NULL, "min=0", NULL, 0 },
	{ "os_cache_max", "int", NULL, "min=0", NULL, 0 },
	{ "prefix_compression", "boolean", NULL, NULL, NULL, 0 },
	{ "prefix_compression_min", "int", NULL, "min=0", NULL, 0 },
	{ "split_deepen_min_child", "int", NULL, NULL, NULL, 0 },
	{ "split_deepen_per_child", "int", NULL, NULL, NULL, 0 },
	{ "split_pct", "int", NULL, "min=25,max=100", NULL, 0 },
	{ "value_format", "format",
	    __wt_struct_confchk, NULL,
	    NULL, 0 },
	{ "version", "string", NULL, NULL, NULL, 0 },
	{ NULL, NULL, NULL, NULL, NULL, 0 }
};

static const WT_CONFIG_CHECK confchk_index_meta[] = {
	{ "app_metadata", "string", NULL, NULL, NULL, 0 },
	{ "collator", "string", __wt_collator_confchk, NULL, NULL, 0 },
	{ "columns", "list", NULL, NULL, NULL, 0 },
	{ "extractor", "string",
	    __wt_extractor_confchk, NULL,
	    NULL, 0 },
	{ "immutable", "boolean", NULL, NULL, NULL, 0 },
	{ "index_key_columns", "int", NULL, NULL, NULL, 0 },
	{ "key_format", "format", __wt_struct_confchk, NULL, NULL, 0 },
	{ "source", "string", NULL, NULL, NULL, 0 },
	{ "type", "string", NULL, NULL, NULL, 0 },
	{ "value_format", "format",
	    __wt_struct_confchk, NULL,
	    NULL, 0 },
	{ NULL, NULL, NULL, NULL, NULL, 0 }
};

static const WT_CONFIG_CHECK confchk_session_begin_transaction[] = {
=======
static const WT_CONFIG_CHECK confchk_WT_SESSION_begin_transaction[] = {
>>>>>>> 7ad80587
	{ "isolation", "string",
	    NULL, "choices=[\"read-uncommitted\",\"read-committed\","
	    "\"snapshot\"]",
	    NULL, 0 },
	{ "name", "string", NULL, NULL, NULL, 0 },
	{ "priority", "int", NULL, "min=-100,max=100", NULL, 0 },
	{ "sync", "boolean", NULL, NULL, NULL, 0 },
	{ NULL, NULL, NULL, NULL, NULL, 0 }
};

static const WT_CONFIG_CHECK confchk_WT_SESSION_checkpoint[] = {
	{ "drop", "list", NULL, NULL, NULL, 0 },
	{ "force", "boolean", NULL, NULL, NULL, 0 },
	{ "name", "string", NULL, NULL, NULL, 0 },
	{ "target", "list", NULL, NULL, NULL, 0 },
	{ NULL, NULL, NULL, NULL, NULL, 0 }
};

static const WT_CONFIG_CHECK confchk_WT_SESSION_compact[] = {
	{ "timeout", "int", NULL, NULL, NULL, 0 },
	{ NULL, NULL, NULL, NULL, NULL, 0 }
};

static const WT_CONFIG_CHECK
    confchk_WT_SESSION_create_lsm_subconfigs[] = {
	{ "auto_throttle", "boolean", NULL, NULL, NULL, 0 },
	{ "bloom", "boolean", NULL, NULL, NULL, 0 },
	{ "bloom_bit_count", "int", NULL, "min=2,max=1000", NULL, 0 },
	{ "bloom_config", "string", NULL, NULL, NULL, 0 },
	{ "bloom_hash_count", "int", NULL, "min=2,max=100", NULL, 0 },
	{ "bloom_oldest", "boolean", NULL, NULL, NULL, 0 },
	{ "chunk_count_limit", "int", NULL, NULL, NULL, 0 },
	{ "chunk_max", "int", NULL, "min=100MB,max=10TB", NULL, 0 },
	{ "chunk_size", "int", NULL, "min=512K,max=500MB", NULL, 0 },
	{ "merge_max", "int", NULL, "min=2,max=100", NULL, 0 },
	{ "merge_min", "int", NULL, "max=100", NULL, 0 },
	{ NULL, NULL, NULL, NULL, NULL, 0 }
};

static const WT_CONFIG_CHECK confchk_WT_SESSION_create[] = {
	{ "allocation_size", "int",
	    NULL, "min=512B,max=128MB",
	    NULL, 0 },
	{ "app_metadata", "string", NULL, NULL, NULL, 0 },
	{ "block_allocation", "string",
	    NULL, "choices=[\"first\",\"best\"]",
	    NULL, 0 },
	{ "block_compressor", "string",
	    __wt_compressor_confchk, NULL,
	    NULL, 0 },
	{ "cache_resident", "boolean", NULL, NULL, NULL, 0 },
	{ "checksum", "string",
	    NULL, "choices=[\"on\",\"off\",\"uncompressed\"]",
	    NULL, 0 },
	{ "colgroups", "list", NULL, NULL, NULL, 0 },
	{ "collator", "string", __wt_collator_confchk, NULL, NULL, 0 },
	{ "columns", "list", NULL, NULL, NULL, 0 },
	{ "dictionary", "int", NULL, "min=0", NULL, 0 },
	{ "encryption", "category",
	    NULL, NULL,
	    confchk_session_create_encryption_subconfigs, 2 },
	{ "exclusive", "boolean", NULL, NULL, NULL, 0 },
	{ "extractor", "string",
	    __wt_extractor_confchk, NULL,
	    NULL, 0 },
	{ "format", "string", NULL, "choices=[\"btree\"]", NULL, 0 },
	{ "huffman_key", "string",
	    __wt_huffman_confchk, NULL,
	    NULL, 0 },
	{ "huffman_value", "string",
	    __wt_huffman_confchk, NULL,
	    NULL, 0 },
	{ "immutable", "boolean", NULL, NULL, NULL, 0 },
	{ "internal_item_max", "int", NULL, "min=0", NULL, 0 },
	{ "internal_key_max", "int", NULL, "min=0", NULL, 0 },
	{ "internal_key_truncate", "boolean", NULL, NULL, NULL, 0 },
	{ "internal_page_max", "int",
	    NULL, "min=512B,max=512MB",
	    NULL, 0 },
	{ "key_format", "format", __wt_struct_confchk, NULL, NULL, 0 },
	{ "key_gap", "int", NULL, "min=0", NULL, 0 },
	{ "leaf_item_max", "int", NULL, "min=0", NULL, 0 },
	{ "leaf_key_max", "int", NULL, "min=0", NULL, 0 },
	{ "leaf_page_max", "int",
	    NULL, "min=512B,max=512MB",
	    NULL, 0 },
	{ "leaf_value_max", "int", NULL, "min=0", NULL, 0 },
	{ "lsm", "category",
	    NULL, NULL,
	    confchk_WT_SESSION_create_lsm_subconfigs, 11 },
	{ "memory_page_max", "int",
	    NULL, "min=512B,max=10TB",
	    NULL, 0 },
	{ "os_cache_dirty_max", "int", NULL, "min=0", NULL, 0 },
	{ "os_cache_max", "int", NULL, "min=0", NULL, 0 },
	{ "prefix_compression", "boolean", NULL, NULL, NULL, 0 },
	{ "prefix_compression_min", "int", NULL, "min=0", NULL, 0 },
	{ "source", "string", NULL, NULL, NULL, 0 },
	{ "split_deepen_min_child", "int", NULL, NULL, NULL, 0 },
	{ "split_deepen_per_child", "int", NULL, NULL, NULL, 0 },
	{ "split_pct", "int", NULL, "min=25,max=100", NULL, 0 },
	{ "type", "string", NULL, NULL, NULL, 0 },
	{ "value_format", "format",
	    __wt_struct_confchk, NULL,
	    NULL, 0 },
	{ NULL, NULL, NULL, NULL, NULL, 0 }
};

static const WT_CONFIG_CHECK confchk_WT_SESSION_drop[] = {
	{ "force", "boolean", NULL, NULL, NULL, 0 },
	{ "remove_files", "boolean", NULL, NULL, NULL, 0 },
	{ NULL, NULL, NULL, NULL, NULL, 0 }
};

static const WT_CONFIG_CHECK confchk_WT_SESSION_open_cursor[] = {
	{ "append", "boolean", NULL, NULL, NULL, 0 },
	{ "bulk", "string", NULL, NULL, NULL, 0 },
	{ "checkpoint", "string", NULL, NULL, NULL, 0 },
	{ "dump", "string",
	    NULL, "choices=[\"hex\",\"json\",\"print\"]",
	    NULL, 0 },
	{ "next_random", "boolean", NULL, NULL, NULL, 0 },
	{ "overwrite", "boolean", NULL, NULL, NULL, 0 },
	{ "raw", "boolean", NULL, NULL, NULL, 0 },
	{ "readonly", "boolean", NULL, NULL, NULL, 0 },
	{ "skip_sort_check", "boolean", NULL, NULL, NULL, 0 },
	{ "statistics", "list",
	    NULL, "choices=[\"all\",\"fast\",\"clear\"]",
	    NULL, 0 },
	{ "target", "list", NULL, NULL, NULL, 0 },
	{ NULL, NULL, NULL, NULL, NULL, 0 }
};

static const WT_CONFIG_CHECK confchk_WT_SESSION_reconfigure[] = {
	{ "isolation", "string",
	    NULL, "choices=[\"read-uncommitted\",\"read-committed\","
	    "\"snapshot\"]",
	    NULL, 0 },
	{ NULL, NULL, NULL, NULL, NULL, 0 }
};

static const WT_CONFIG_CHECK confchk_WT_SESSION_salvage[] = {
	{ "force", "boolean", NULL, NULL, NULL, 0 },
	{ NULL, NULL, NULL, NULL, NULL, 0 }
};

static const WT_CONFIG_CHECK confchk_WT_SESSION_verify[] = {
	{ "dump_address", "boolean", NULL, NULL, NULL, 0 },
	{ "dump_blocks", "boolean", NULL, NULL, NULL, 0 },
	{ "dump_offsets", "list", NULL, NULL, NULL, 0 },
	{ "dump_pages", "boolean", NULL, NULL, NULL, 0 },
	{ "dump_shape", "boolean", NULL, NULL, NULL, 0 },
	{ NULL, NULL, NULL, NULL, NULL, 0 }
};

static const WT_CONFIG_CHECK confchk_colgroup_meta[] = {
	{ "app_metadata", "string", NULL, NULL, NULL, 0 },
	{ "collator", "string", __wt_collator_confchk, NULL, NULL, 0 },
	{ "columns", "list", NULL, NULL, NULL, 0 },
	{ "source", "string", NULL, NULL, NULL, 0 },
	{ "type", "string", NULL, NULL, NULL, 0 },
	{ NULL, NULL, NULL, NULL, NULL, 0 }
};

static const WT_CONFIG_CHECK confchk_file_meta[] = {
	{ "allocation_size", "int",
	    NULL, "min=512B,max=128MB",
	    NULL, 0 },
	{ "app_metadata", "string", NULL, NULL, NULL, 0 },
	{ "block_allocation", "string",
	    NULL, "choices=[\"first\",\"best\"]",
	    NULL, 0 },
	{ "block_compressor", "string",
	    __wt_compressor_confchk, NULL,
	    NULL, 0 },
	{ "cache_resident", "boolean", NULL, NULL, NULL, 0 },
	{ "checkpoint", "string", NULL, NULL, NULL, 0 },
	{ "checkpoint_lsn", "string", NULL, NULL, NULL, 0 },
	{ "checksum", "string",
	    NULL, "choices=[\"on\",\"off\",\"uncompressed\"]",
	    NULL, 0 },
	{ "collator", "string", __wt_collator_confchk, NULL, NULL, 0 },
	{ "columns", "list", NULL, NULL, NULL, 0 },
	{ "dictionary", "int", NULL, "min=0", NULL, 0 },
	{ "format", "string", NULL, "choices=[\"btree\"]", NULL, 0 },
	{ "huffman_key", "string",
	    __wt_huffman_confchk, NULL,
	    NULL, 0 },
	{ "huffman_value", "string",
	    __wt_huffman_confchk, NULL,
	    NULL, 0 },
	{ "id", "string", NULL, NULL, NULL, 0 },
	{ "internal_item_max", "int", NULL, "min=0", NULL, 0 },
	{ "internal_key_max", "int", NULL, "min=0", NULL, 0 },
	{ "internal_key_truncate", "boolean", NULL, NULL, NULL, 0 },
	{ "internal_page_max", "int",
	    NULL, "min=512B,max=512MB",
	    NULL, 0 },
	{ "key_format", "format", __wt_struct_confchk, NULL, NULL, 0 },
	{ "key_gap", "int", NULL, "min=0", NULL, 0 },
	{ "leaf_item_max", "int", NULL, "min=0", NULL, 0 },
	{ "leaf_key_max", "int", NULL, "min=0", NULL, 0 },
	{ "leaf_page_max", "int",
	    NULL, "min=512B,max=512MB",
	    NULL, 0 },
	{ "leaf_value_max", "int", NULL, "min=0", NULL, 0 },
	{ "memory_page_max", "int",
	    NULL, "min=512B,max=10TB",
	    NULL, 0 },
	{ "os_cache_dirty_max", "int", NULL, "min=0", NULL, 0 },
	{ "os_cache_max", "int", NULL, "min=0", NULL, 0 },
	{ "prefix_compression", "boolean", NULL, NULL, NULL, 0 },
	{ "prefix_compression_min", "int", NULL, "min=0", NULL, 0 },
	{ "split_deepen_min_child", "int", NULL, NULL, NULL, 0 },
	{ "split_deepen_per_child", "int", NULL, NULL, NULL, 0 },
	{ "split_pct", "int", NULL, "min=25,max=100", NULL, 0 },
	{ "value_format", "format",
	    __wt_struct_confchk, NULL,
	    NULL, 0 },
	{ "version", "string", NULL, NULL, NULL, 0 },
	{ NULL, NULL, NULL, NULL, NULL, 0 }
};

static const WT_CONFIG_CHECK confchk_index_meta[] = {
	{ "app_metadata", "string", NULL, NULL, NULL, 0 },
	{ "collator", "string", __wt_collator_confchk, NULL, NULL, 0 },
	{ "columns", "list", NULL, NULL, NULL, 0 },
	{ "extractor", "string",
	    __wt_extractor_confchk, NULL,
	    NULL, 0 },
	{ "immutable", "boolean", NULL, NULL, NULL, 0 },
	{ "index_key_columns", "int", NULL, NULL, NULL, 0 },
	{ "key_format", "format", __wt_struct_confchk, NULL, NULL, 0 },
	{ "source", "string", NULL, NULL, NULL, 0 },
	{ "type", "string", NULL, NULL, NULL, 0 },
	{ "value_format", "format",
	    __wt_struct_confchk, NULL,
	    NULL, 0 },
	{ NULL, NULL, NULL, NULL, NULL, 0 }
};

static const WT_CONFIG_CHECK confchk_table_meta[] = {
	{ "app_metadata", "string", NULL, NULL, NULL, 0 },
	{ "colgroups", "list", NULL, NULL, NULL, 0 },
	{ "collator", "string", __wt_collator_confchk, NULL, NULL, 0 },
	{ "columns", "list", NULL, NULL, NULL, 0 },
	{ "key_format", "format", __wt_struct_confchk, NULL, NULL, 0 },
	{ "value_format", "format",
	    __wt_struct_confchk, NULL,
	    NULL, 0 },
	{ NULL, NULL, NULL, NULL, NULL, 0 }
};

static const WT_CONFIG_CHECK
    confchk_wiredtiger_open_encryption_subconfigs[] = {
	{ "keyid", "string", NULL, NULL, NULL, 0 },
	{ "name", "string", NULL, NULL, NULL, 0 },
	{ "secretkey", "string", NULL, NULL, NULL, 0 },
	{ NULL, NULL, NULL, NULL, NULL, 0 }
};

static const WT_CONFIG_CHECK
    confchk_wiredtiger_open_log_subconfigs[] = {
	{ "archive", "boolean", NULL, NULL, NULL, 0 },
	{ "compressor", "string", NULL, NULL, NULL, 0 },
	{ "enabled", "boolean", NULL, NULL, NULL, 0 },
	{ "file_max", "int", NULL, "min=100KB,max=2GB", NULL, 0 },
	{ "path", "string", NULL, NULL, NULL, 0 },
	{ "prealloc", "boolean", NULL, NULL, NULL, 0 },
	{ "recover", "string",
	    NULL, "choices=[\"error\",\"on\"]",
	    NULL, 0 },
	{ NULL, NULL, NULL, NULL, NULL, 0 }
};

static const WT_CONFIG_CHECK
    confchk_wiredtiger_open_transaction_sync_subconfigs[] = {
	{ "enabled", "boolean", NULL, NULL, NULL, 0 },
	{ "method", "string",
	    NULL, "choices=[\"dsync\",\"fsync\",\"none\"]",
	    NULL, 0 },
	{ NULL, NULL, NULL, NULL, NULL, 0 }
};

static const WT_CONFIG_CHECK confchk_wiredtiger_open[] = {
	{ "async", "category",
	    NULL, NULL,
	    confchk_wiredtiger_open_async_subconfigs, 3 },
	{ "buffer_alignment", "int", NULL, "min=-1,max=1MB", NULL, 0 },
	{ "cache_overhead", "int", NULL, "min=0,max=30", NULL, 0 },
	{ "cache_size", "int", NULL, "min=1MB,max=10TB", NULL, 0 },
	{ "checkpoint", "category",
	    NULL, NULL,
	    confchk_wiredtiger_open_checkpoint_subconfigs, 3 },
	{ "checkpoint_sync", "boolean", NULL, NULL, NULL, 0 },
	{ "config_base", "boolean", NULL, NULL, NULL, 0 },
	{ "create", "boolean", NULL, NULL, NULL, 0 },
	{ "direct_io", "list",
	    NULL, "choices=[\"checkpoint\",\"data\",\"log\"]",
	    NULL, 0 },
	{ "encryption", "category",
	    NULL, NULL,
	    confchk_wiredtiger_open_encryption_subconfigs, 3 },
	{ "error_prefix", "string", NULL, NULL, NULL, 0 },
	{ "eviction", "category",
	    NULL, NULL,
	    confchk_wiredtiger_open_eviction_subconfigs, 2 },
	{ "eviction_dirty_target", "int",
	    NULL, "min=10,max=99",
	    NULL, 0 },
	{ "eviction_target", "int", NULL, "min=10,max=99", NULL, 0 },
	{ "eviction_trigger", "int", NULL, "min=10,max=99", NULL, 0 },
	{ "exclusive", "boolean", NULL, NULL, NULL, 0 },
	{ "extensions", "list", NULL, NULL, NULL, 0 },
	{ "file_extend", "list",
	    NULL, "choices=[\"data\",\"log\"]",
	    NULL, 0 },
	{ "file_manager", "category",
	    NULL, NULL,
	    confchk_wiredtiger_open_file_manager_subconfigs, 3 },
	{ "hazard_max", "int", NULL, "min=15", NULL, 0 },
	{ "log", "category",
	    NULL, NULL,
	    confchk_wiredtiger_open_log_subconfigs, 7 },
	{ "lsm_manager", "category",
	    NULL, NULL,
	    confchk_wiredtiger_open_lsm_manager_subconfigs, 2 },
	{ "lsm_merge", "boolean", NULL, NULL, NULL, 0 },
	{ "mmap", "boolean", NULL, NULL, NULL, 0 },
	{ "multiprocess", "boolean", NULL, NULL, NULL, 0 },
	{ "session_max", "int", NULL, "min=1", NULL, 0 },
	{ "session_scratch_max", "int", NULL, NULL, NULL, 0 },
	{ "shared_cache", "category",
	    NULL, NULL,
	    confchk_wiredtiger_open_shared_cache_subconfigs, 4 },
	{ "statistics", "list",
	    NULL, "choices=[\"all\",\"fast\",\"none\",\"clear\"]",
	    NULL, 0 },
	{ "statistics_log", "category",
	    NULL, NULL,
	    confchk_wiredtiger_open_statistics_log_subconfigs, 5 },
	{ "transaction_sync", "category",
	    NULL, NULL,
	    confchk_wiredtiger_open_transaction_sync_subconfigs, 2 },
	{ "use_environment_priv", "boolean", NULL, NULL, NULL, 0 },
	{ "verbose", "list",
	    NULL, "choices=[\"api\",\"block\",\"checkpoint\",\"compact\","
	    "\"evict\",\"evictserver\",\"fileops\",\"log\",\"lsm\","
	    "\"metadata\",\"mutex\",\"overflow\",\"read\",\"reconcile\","
	    "\"recovery\",\"salvage\",\"shared_cache\",\"split\","
	    "\"temporary\",\"transaction\",\"verify\",\"version\",\"write\"]",
	    NULL, 0 },
	{ NULL, NULL, NULL, NULL, NULL, 0 }
};

static const WT_CONFIG_CHECK confchk_wiredtiger_open_all[] = {
	{ "async", "category",
	    NULL, NULL,
	    confchk_wiredtiger_open_async_subconfigs, 3 },
	{ "buffer_alignment", "int", NULL, "min=-1,max=1MB", NULL, 0 },
	{ "cache_overhead", "int", NULL, "min=0,max=30", NULL, 0 },
	{ "cache_size", "int", NULL, "min=1MB,max=10TB", NULL, 0 },
	{ "checkpoint", "category",
	    NULL, NULL,
	    confchk_wiredtiger_open_checkpoint_subconfigs, 3 },
	{ "checkpoint_sync", "boolean", NULL, NULL, NULL, 0 },
	{ "config_base", "boolean", NULL, NULL, NULL, 0 },
	{ "create", "boolean", NULL, NULL, NULL, 0 },
	{ "direct_io", "list",
	    NULL, "choices=[\"checkpoint\",\"data\",\"log\"]",
	    NULL, 0 },
	{ "encryption", "category",
	    NULL, NULL,
	    confchk_wiredtiger_open_encryption_subconfigs, 3 },
	{ "error_prefix", "string", NULL, NULL, NULL, 0 },
	{ "eviction", "category",
	    NULL, NULL,
	    confchk_wiredtiger_open_eviction_subconfigs, 2 },
	{ "eviction_dirty_target", "int",
	    NULL, "min=10,max=99",
	    NULL, 0 },
	{ "eviction_target", "int", NULL, "min=10,max=99", NULL, 0 },
	{ "eviction_trigger", "int", NULL, "min=10,max=99", NULL, 0 },
	{ "exclusive", "boolean", NULL, NULL, NULL, 0 },
	{ "extensions", "list", NULL, NULL, NULL, 0 },
	{ "file_extend", "list",
	    NULL, "choices=[\"data\",\"log\"]",
	    NULL, 0 },
	{ "file_manager", "category",
	    NULL, NULL,
	    confchk_wiredtiger_open_file_manager_subconfigs, 3 },
	{ "hazard_max", "int", NULL, "min=15", NULL, 0 },
	{ "log", "category",
	    NULL, NULL,
	    confchk_wiredtiger_open_log_subconfigs, 7 },
	{ "lsm_manager", "category",
	    NULL, NULL,
	    confchk_wiredtiger_open_lsm_manager_subconfigs, 2 },
	{ "lsm_merge", "boolean", NULL, NULL, NULL, 0 },
	{ "mmap", "boolean", NULL, NULL, NULL, 0 },
	{ "multiprocess", "boolean", NULL, NULL, NULL, 0 },
	{ "session_max", "int", NULL, "min=1", NULL, 0 },
	{ "session_scratch_max", "int", NULL, NULL, NULL, 0 },
	{ "shared_cache", "category",
	    NULL, NULL,
	    confchk_wiredtiger_open_shared_cache_subconfigs, 4 },
	{ "statistics", "list",
	    NULL, "choices=[\"all\",\"fast\",\"none\",\"clear\"]",
	    NULL, 0 },
	{ "statistics_log", "category",
	    NULL, NULL,
	    confchk_wiredtiger_open_statistics_log_subconfigs, 5 },
	{ "transaction_sync", "category",
	    NULL, NULL,
	    confchk_wiredtiger_open_transaction_sync_subconfigs, 2 },
	{ "use_environment_priv", "boolean", NULL, NULL, NULL, 0 },
	{ "verbose", "list",
	    NULL, "choices=[\"api\",\"block\",\"checkpoint\",\"compact\","
	    "\"evict\",\"evictserver\",\"fileops\",\"log\",\"lsm\","
	    "\"metadata\",\"mutex\",\"overflow\",\"read\",\"reconcile\","
	    "\"recovery\",\"salvage\",\"shared_cache\",\"split\","
	    "\"temporary\",\"transaction\",\"verify\",\"version\",\"write\"]",
	    NULL, 0 },
	{ "version", "string", NULL, NULL, NULL, 0 },
	{ NULL, NULL, NULL, NULL, NULL, 0 }
};

static const WT_CONFIG_CHECK confchk_wiredtiger_open_basecfg[] = {
	{ "async", "category",
	    NULL, NULL,
	    confchk_wiredtiger_open_async_subconfigs, 3 },
	{ "buffer_alignment", "int", NULL, "min=-1,max=1MB", NULL, 0 },
	{ "cache_overhead", "int", NULL, "min=0,max=30", NULL, 0 },
	{ "cache_size", "int", NULL, "min=1MB,max=10TB", NULL, 0 },
	{ "checkpoint", "category",
	    NULL, NULL,
	    confchk_wiredtiger_open_checkpoint_subconfigs, 3 },
	{ "checkpoint_sync", "boolean", NULL, NULL, NULL, 0 },
	{ "direct_io", "list",
	    NULL, "choices=[\"checkpoint\",\"data\",\"log\"]",
	    NULL, 0 },
	{ "encryption", "category",
	    NULL, NULL,
	    confchk_wiredtiger_open_encryption_subconfigs, 3 },
	{ "error_prefix", "string", NULL, NULL, NULL, 0 },
	{ "eviction", "category",
	    NULL, NULL,
	    confchk_wiredtiger_open_eviction_subconfigs, 2 },
	{ "eviction_dirty_target", "int",
	    NULL, "min=10,max=99",
	    NULL, 0 },
	{ "eviction_target", "int", NULL, "min=10,max=99", NULL, 0 },
	{ "eviction_trigger", "int", NULL, "min=10,max=99", NULL, 0 },
	{ "extensions", "list", NULL, NULL, NULL, 0 },
	{ "file_extend", "list",
	    NULL, "choices=[\"data\",\"log\"]",
	    NULL, 0 },
	{ "file_manager", "category",
	    NULL, NULL,
	    confchk_wiredtiger_open_file_manager_subconfigs, 3 },
	{ "hazard_max", "int", NULL, "min=15", NULL, 0 },
	{ "log", "category",
	    NULL, NULL,
	    confchk_wiredtiger_open_log_subconfigs, 7 },
	{ "lsm_manager", "category",
	    NULL, NULL,
	    confchk_wiredtiger_open_lsm_manager_subconfigs, 2 },
	{ "lsm_merge", "boolean", NULL, NULL, NULL, 0 },
	{ "mmap", "boolean", NULL, NULL, NULL, 0 },
	{ "multiprocess", "boolean", NULL, NULL, NULL, 0 },
	{ "session_max", "int", NULL, "min=1", NULL, 0 },
	{ "session_scratch_max", "int", NULL, NULL, NULL, 0 },
	{ "shared_cache", "category",
	    NULL, NULL,
	    confchk_wiredtiger_open_shared_cache_subconfigs, 4 },
	{ "statistics", "list",
	    NULL, "choices=[\"all\",\"fast\",\"none\",\"clear\"]",
	    NULL, 0 },
	{ "statistics_log", "category",
	    NULL, NULL,
	    confchk_wiredtiger_open_statistics_log_subconfigs, 5 },
	{ "transaction_sync", "category",
	    NULL, NULL,
	    confchk_wiredtiger_open_transaction_sync_subconfigs, 2 },
	{ "verbose", "list",
	    NULL, "choices=[\"api\",\"block\",\"checkpoint\",\"compact\","
	    "\"evict\",\"evictserver\",\"fileops\",\"log\",\"lsm\","
	    "\"metadata\",\"mutex\",\"overflow\",\"read\",\"reconcile\","
	    "\"recovery\",\"salvage\",\"shared_cache\",\"split\","
	    "\"temporary\",\"transaction\",\"verify\",\"version\",\"write\"]",
	    NULL, 0 },
	{ "version", "string", NULL, NULL, NULL, 0 },
	{ NULL, NULL, NULL, NULL, NULL, 0 }
};

static const WT_CONFIG_CHECK confchk_wiredtiger_open_usercfg[] = {
	{ "async", "category",
	    NULL, NULL,
	    confchk_wiredtiger_open_async_subconfigs, 3 },
	{ "buffer_alignment", "int", NULL, "min=-1,max=1MB", NULL, 0 },
	{ "cache_overhead", "int", NULL, "min=0,max=30", NULL, 0 },
	{ "cache_size", "int", NULL, "min=1MB,max=10TB", NULL, 0 },
	{ "checkpoint", "category",
	    NULL, NULL,
	    confchk_wiredtiger_open_checkpoint_subconfigs, 3 },
	{ "checkpoint_sync", "boolean", NULL, NULL, NULL, 0 },
	{ "direct_io", "list",
	    NULL, "choices=[\"checkpoint\",\"data\",\"log\"]",
	    NULL, 0 },
	{ "encryption", "category",
	    NULL, NULL,
	    confchk_wiredtiger_open_encryption_subconfigs, 3 },
	{ "error_prefix", "string", NULL, NULL, NULL, 0 },
	{ "eviction", "category",
	    NULL, NULL,
	    confchk_wiredtiger_open_eviction_subconfigs, 2 },
	{ "eviction_dirty_target", "int",
	    NULL, "min=10,max=99",
	    NULL, 0 },
	{ "eviction_target", "int", NULL, "min=10,max=99", NULL, 0 },
	{ "eviction_trigger", "int", NULL, "min=10,max=99", NULL, 0 },
	{ "extensions", "list", NULL, NULL, NULL, 0 },
	{ "file_extend", "list",
	    NULL, "choices=[\"data\",\"log\"]",
	    NULL, 0 },
	{ "file_manager", "category",
	    NULL, NULL,
	    confchk_wiredtiger_open_file_manager_subconfigs, 3 },
	{ "hazard_max", "int", NULL, "min=15", NULL, 0 },
	{ "log", "category",
	    NULL, NULL,
	    confchk_wiredtiger_open_log_subconfigs, 7 },
	{ "lsm_manager", "category",
	    NULL, NULL,
	    confchk_wiredtiger_open_lsm_manager_subconfigs, 2 },
	{ "lsm_merge", "boolean", NULL, NULL, NULL, 0 },
	{ "mmap", "boolean", NULL, NULL, NULL, 0 },
	{ "multiprocess", "boolean", NULL, NULL, NULL, 0 },
	{ "session_max", "int", NULL, "min=1", NULL, 0 },
	{ "session_scratch_max", "int", NULL, NULL, NULL, 0 },
	{ "shared_cache", "category",
	    NULL, NULL,
	    confchk_wiredtiger_open_shared_cache_subconfigs, 4 },
	{ "statistics", "list",
	    NULL, "choices=[\"all\",\"fast\",\"none\",\"clear\"]",
	    NULL, 0 },
	{ "statistics_log", "category",
	    NULL, NULL,
	    confchk_wiredtiger_open_statistics_log_subconfigs, 5 },
	{ "transaction_sync", "category",
	    NULL, NULL,
	    confchk_wiredtiger_open_transaction_sync_subconfigs, 2 },
	{ "verbose", "list",
	    NULL, "choices=[\"api\",\"block\",\"checkpoint\",\"compact\","
	    "\"evict\",\"evictserver\",\"fileops\",\"log\",\"lsm\","
	    "\"metadata\",\"mutex\",\"overflow\",\"read\",\"reconcile\","
	    "\"recovery\",\"salvage\",\"shared_cache\",\"split\","
	    "\"temporary\",\"transaction\",\"verify\",\"version\",\"write\"]",
	    NULL, 0 },
	{ NULL, NULL, NULL, NULL, NULL, 0 }
};

static const WT_CONFIG_ENTRY config_entries[] = {
	{ "WT_CONNECTION.add_collator",
	  "",
	  NULL, 0
	},
	{ "WT_CONNECTION.add_compressor",
	  "",
	  NULL, 0
	},
	{ "WT_CONNECTION.add_data_source",
	  "",
	  NULL, 0
	},
<<<<<<< HEAD
	{ "connection.add_encryptor",
	  "",
	  NULL, 0
	},
	{ "connection.add_extractor",
=======
	{ "WT_CONNECTION.add_extractor",
>>>>>>> 7ad80587
	  "",
	  NULL, 0
	},
	{ "WT_CONNECTION.async_new_op",
	  "append=0,overwrite=,raw=0,timeout=1200",
	  confchk_WT_CONNECTION_async_new_op, 4
	},
	{ "WT_CONNECTION.close",
	  "leak_memory=0",
	  confchk_WT_CONNECTION_close, 1
	},
	{ "WT_CONNECTION.load_extension",
	  "config=,entry=wiredtiger_extension_init,"
	  "terminate=wiredtiger_extension_terminate",
	  confchk_WT_CONNECTION_load_extension, 3
	},
	{ "WT_CONNECTION.open_session",
	  "isolation=read-committed",
	  confchk_WT_CONNECTION_open_session, 1
	},
	{ "WT_CONNECTION.reconfigure",
	  "async=(enabled=0,ops_max=1024,threads=2),cache_overhead=8,"
	  "cache_size=100MB,checkpoint=(log_size=0,"
	  "name=\"WiredTigerCheckpoint\",wait=0),error_prefix=,"
	  "eviction=(threads_max=1,threads_min=1),eviction_dirty_target=80,"
	  "eviction_target=80,eviction_trigger=95,"
	  "file_manager=(close_handle_minimum=250,close_idle_time=30,"
	  "close_scan_interval=10),lsm_manager=(merge=,worker_thread_max=4)"
	  ",lsm_merge=,shared_cache=(chunk=10MB,name=,reserve=0,size=500MB)"
	  ",statistics=none,statistics_log=(on_close=0,"
	  "path=\"WiredTigerStat.%d.%H\",sources=,"
	  "timestamp=\"%b %d %H:%M:%S\",wait=0),verbose=",
	  confchk_WT_CONNECTION_reconfigure, 16
	},
	{ "WT_CURSOR.close",
	  "",
	  NULL, 0
	},
	{ "WT_CURSOR.reconfigure",
	  "append=0,overwrite=",
<<<<<<< HEAD
	  confchk_cursor_reconfigure, 2
	},
	{ "file.meta",
	  "allocation_size=4KB,app_metadata=,block_allocation=best,"
	  "block_compressor=,cache_resident=0,checkpoint=,checkpoint_lsn=,"
	  "checksum=uncompressed,collator=,columns=,dictionary=0,"
	  "encryption=(keyid=,name=),format=btree,huffman_key=,"
	  "huffman_value=,id=,internal_item_max=0,internal_key_max=0,"
	  "internal_key_truncate=,internal_page_max=4KB,key_format=u,"
	  "key_gap=10,leaf_item_max=0,leaf_key_max=0,leaf_page_max=32KB,"
	  "leaf_value_max=0,memory_page_max=5MB,os_cache_dirty_max=0,"
	  "os_cache_max=0,prefix_compression=0,prefix_compression_min=4,"
	  "split_deepen_min_child=0,split_deepen_per_child=0,split_pct=75,"
	  "value_format=u,version=(major=0,minor=0)",
	  confchk_file_meta, 36
	},
	{ "index.meta",
	  "app_metadata=,collator=,columns=,extractor=,immutable=0,"
	  "index_key_columns=,key_format=u,source=,type=file,value_format=u",
	  confchk_index_meta, 10
=======
	  confchk_WT_CURSOR_reconfigure, 2
>>>>>>> 7ad80587
	},
	{ "WT_SESSION.begin_transaction",
	  "isolation=,name=,priority=0,sync=",
	  confchk_WT_SESSION_begin_transaction, 4
	},
	{ "WT_SESSION.checkpoint",
	  "drop=,force=0,name=,target=",
	  confchk_WT_SESSION_checkpoint, 4
	},
	{ "WT_SESSION.close",
	  "",
	  NULL, 0
	},
	{ "WT_SESSION.commit_transaction",
	  "",
	  NULL, 0
	},
	{ "WT_SESSION.compact",
	  "timeout=1200",
	  confchk_WT_SESSION_compact, 1
	},
	{ "WT_SESSION.create",
	  "allocation_size=4KB,app_metadata=,block_allocation=best,"
	  "block_compressor=,cache_resident=0,checksum=uncompressed,"
<<<<<<< HEAD
	  "colgroups=,collator=,columns=,dictionary=0,encryption=(keyid=,"
	  "name=),exclusive=0,extractor=,format=btree,huffman_key=,"
	  "huffman_value=,immutable=0,internal_item_max=0,"
	  "internal_key_max=0,internal_key_truncate=,internal_page_max=4KB,"
	  "key_format=u,key_gap=10,leaf_item_max=0,leaf_key_max=0,"
	  "leaf_page_max=32KB,leaf_value_max=0,lsm=(auto_throttle=,bloom=,"
	  "bloom_bit_count=16,bloom_config=,bloom_hash_count=8,"
	  "bloom_oldest=0,chunk_count_limit=0,chunk_max=5GB,chunk_size=10MB"
	  ",merge_max=15,merge_min=0),memory_page_max=5MB,"
	  "os_cache_dirty_max=0,os_cache_max=0,prefix_compression=0,"
	  "prefix_compression_min=4,source=,split_deepen_min_child=0,"
	  "split_deepen_per_child=0,split_pct=75,type=file,value_format=u",
	  confchk_session_create, 39
=======
	  "colgroups=,collator=,columns=,dictionary=0,exclusive=0,"
	  "extractor=,format=btree,huffman_key=,huffman_value=,immutable=0,"
	  "internal_item_max=0,internal_key_max=0,internal_key_truncate=,"
	  "internal_page_max=4KB,key_format=u,key_gap=10,leaf_item_max=0,"
	  "leaf_key_max=0,leaf_page_max=32KB,leaf_value_max=0,"
	  "lsm=(auto_throttle=,bloom=,bloom_bit_count=16,bloom_config=,"
	  "bloom_hash_count=8,bloom_oldest=0,chunk_count_limit=0,"
	  "chunk_max=5GB,chunk_size=10MB,merge_max=15,merge_min=0),"
	  "memory_page_max=5MB,os_cache_dirty_max=0,os_cache_max=0,"
	  "prefix_compression=0,prefix_compression_min=4,source=,"
	  "split_deepen_min_child=0,split_deepen_per_child=0,split_pct=75,"
	  "type=file,value_format=u",
	  confchk_WT_SESSION_create, 38
>>>>>>> 7ad80587
	},
	{ "WT_SESSION.drop",
	  "force=0,remove_files=",
	  confchk_WT_SESSION_drop, 2
	},
	{ "WT_SESSION.log_printf",
	  "",
	  NULL, 0
	},
	{ "WT_SESSION.open_cursor",
	  "append=0,bulk=0,checkpoint=,dump=,next_random=0,overwrite=,raw=0"
	  ",readonly=0,skip_sort_check=0,statistics=,target=",
	  confchk_WT_SESSION_open_cursor, 11
	},
	{ "WT_SESSION.reconfigure",
	  "isolation=read-committed",
	  confchk_WT_SESSION_reconfigure, 1
	},
	{ "WT_SESSION.rename",
	  "",
	  NULL, 0
	},
	{ "WT_SESSION.rollback_transaction",
	  "",
	  NULL, 0
	},
	{ "WT_SESSION.salvage",
	  "force=0",
	  confchk_WT_SESSION_salvage, 1
	},
	{ "WT_SESSION.strerror",
	  "",
	  NULL, 0
	},
	{ "WT_SESSION.truncate",
	  "",
	  NULL, 0
	},
	{ "WT_SESSION.upgrade",
	  "",
	  NULL, 0
	},
	{ "WT_SESSION.verify",
	  "dump_address=0,dump_blocks=0,dump_offsets=,dump_pages=0,"
	  "dump_shape=0",
	  confchk_WT_SESSION_verify, 5
	},
	{ "colgroup.meta",
	  "app_metadata=,collator=,columns=,source=,type=file",
	  confchk_colgroup_meta, 5
	},
	{ "file.meta",
	  "allocation_size=4KB,app_metadata=,block_allocation=best,"
	  "block_compressor=,cache_resident=0,checkpoint=,checkpoint_lsn=,"
	  "checksum=uncompressed,collator=,columns=,dictionary=0,"
	  "format=btree,huffman_key=,huffman_value=,id=,internal_item_max=0"
	  ",internal_key_max=0,internal_key_truncate=,internal_page_max=4KB"
	  ",key_format=u,key_gap=10,leaf_item_max=0,leaf_key_max=0,"
	  "leaf_page_max=32KB,leaf_value_max=0,memory_page_max=5MB,"
	  "os_cache_dirty_max=0,os_cache_max=0,prefix_compression=0,"
	  "prefix_compression_min=4,split_deepen_min_child=0,"
	  "split_deepen_per_child=0,split_pct=75,value_format=u,"
	  "version=(major=0,minor=0)",
	  confchk_file_meta, 35
	},
	{ "index.meta",
	  "app_metadata=,collator=,columns=,extractor=,immutable=0,"
	  "index_key_columns=,key_format=u,source=,type=file,value_format=u",
	  confchk_index_meta, 10
	},
	{ "table.meta",
	  "app_metadata=,colgroups=,collator=,columns=,key_format=u,"
	  "value_format=u",
	  confchk_table_meta, 6
	},
	{ "wiredtiger_open",
	  "async=(enabled=0,ops_max=1024,threads=2),buffer_alignment=-1,"
	  "cache_overhead=8,cache_size=100MB,checkpoint=(log_size=0,"
	  "name=\"WiredTigerCheckpoint\",wait=0),checkpoint_sync=,"
	  "config_base=,create=0,direct_io=,encryption=(keyid=,name=,"
	  "secretkey=),error_prefix=,eviction=(threads_max=1,threads_min=1)"
	  ",eviction_dirty_target=80,eviction_target=80,eviction_trigger=95"
	  ",exclusive=0,extensions=,file_extend=,"
	  "file_manager=(close_handle_minimum=250,close_idle_time=30,"
	  "close_scan_interval=10),hazard_max=1000,log=(archive=,"
	  "compressor=,enabled=0,file_max=100MB,path=,prealloc=,recover=on)"
	  ",lsm_manager=(merge=,worker_thread_max=4),lsm_merge=,mmap=,"
	  "multiprocess=0,session_max=100,session_scratch_max=2MB,"
	  "shared_cache=(chunk=10MB,name=,reserve=0,size=500MB),"
	  "statistics=none,statistics_log=(on_close=0,"
	  "path=\"WiredTigerStat.%d.%H\",sources=,"
	  "timestamp=\"%b %d %H:%M:%S\",wait=0),transaction_sync=(enabled=0"
	  ",method=fsync),use_environment_priv=0,verbose=",
	  confchk_wiredtiger_open, 33
	},
	{ "wiredtiger_open_all",
	  "async=(enabled=0,ops_max=1024,threads=2),buffer_alignment=-1,"
	  "cache_overhead=8,cache_size=100MB,checkpoint=(log_size=0,"
	  "name=\"WiredTigerCheckpoint\",wait=0),checkpoint_sync=,"
	  "config_base=,create=0,direct_io=,encryption=(keyid=,name=,"
	  "secretkey=),error_prefix=,eviction=(threads_max=1,threads_min=1)"
	  ",eviction_dirty_target=80,eviction_target=80,eviction_trigger=95"
	  ",exclusive=0,extensions=,file_extend=,"
	  "file_manager=(close_handle_minimum=250,close_idle_time=30,"
	  "close_scan_interval=10),hazard_max=1000,log=(archive=,"
	  "compressor=,enabled=0,file_max=100MB,path=,prealloc=,recover=on)"
	  ",lsm_manager=(merge=,worker_thread_max=4),lsm_merge=,mmap=,"
	  "multiprocess=0,session_max=100,session_scratch_max=2MB,"
	  "shared_cache=(chunk=10MB,name=,reserve=0,size=500MB),"
	  "statistics=none,statistics_log=(on_close=0,"
	  "path=\"WiredTigerStat.%d.%H\",sources=,"
	  "timestamp=\"%b %d %H:%M:%S\",wait=0),transaction_sync=(enabled=0"
	  ",method=fsync),use_environment_priv=0,verbose=,version=(major=0,"
	  "minor=0)",
	  confchk_wiredtiger_open_all, 34
	},
	{ "wiredtiger_open_basecfg",
	  "async=(enabled=0,ops_max=1024,threads=2),buffer_alignment=-1,"
	  "cache_overhead=8,cache_size=100MB,checkpoint=(log_size=0,"
	  "name=\"WiredTigerCheckpoint\",wait=0),checkpoint_sync=,"
	  "direct_io=,encryption=(keyid=,name=,secretkey=),error_prefix=,"
	  "eviction=(threads_max=1,threads_min=1),eviction_dirty_target=80,"
	  "eviction_target=80,eviction_trigger=95,extensions=,file_extend=,"
	  "file_manager=(close_handle_minimum=250,close_idle_time=30,"
	  "close_scan_interval=10),hazard_max=1000,log=(archive=,"
	  "compressor=,enabled=0,file_max=100MB,path=,prealloc=,recover=on)"
	  ",lsm_manager=(merge=,worker_thread_max=4),lsm_merge=,mmap=,"
	  "multiprocess=0,session_max=100,session_scratch_max=2MB,"
	  "shared_cache=(chunk=10MB,name=,reserve=0,size=500MB),"
	  "statistics=none,statistics_log=(on_close=0,"
	  "path=\"WiredTigerStat.%d.%H\",sources=,"
	  "timestamp=\"%b %d %H:%M:%S\",wait=0),transaction_sync=(enabled=0"
	  ",method=fsync),verbose=,version=(major=0,minor=0)",
	  confchk_wiredtiger_open_basecfg, 30
	},
	{ "wiredtiger_open_usercfg",
	  "async=(enabled=0,ops_max=1024,threads=2),buffer_alignment=-1,"
	  "cache_overhead=8,cache_size=100MB,checkpoint=(log_size=0,"
	  "name=\"WiredTigerCheckpoint\",wait=0),checkpoint_sync=,"
	  "direct_io=,encryption=(keyid=,name=,secretkey=),error_prefix=,"
	  "eviction=(threads_max=1,threads_min=1),eviction_dirty_target=80,"
	  "eviction_target=80,eviction_trigger=95,extensions=,file_extend=,"
	  "file_manager=(close_handle_minimum=250,close_idle_time=30,"
	  "close_scan_interval=10),hazard_max=1000,log=(archive=,"
	  "compressor=,enabled=0,file_max=100MB,path=,prealloc=,recover=on)"
	  ",lsm_manager=(merge=,worker_thread_max=4),lsm_merge=,mmap=,"
	  "multiprocess=0,session_max=100,session_scratch_max=2MB,"
	  "shared_cache=(chunk=10MB,name=,reserve=0,size=500MB),"
	  "statistics=none,statistics_log=(on_close=0,"
	  "path=\"WiredTigerStat.%d.%H\",sources=,"
	  "timestamp=\"%b %d %H:%M:%S\",wait=0),transaction_sync=(enabled=0"
	  ",method=fsync),verbose=",
	  confchk_wiredtiger_open_usercfg, 29
	},
	{ NULL, NULL, NULL, 0 }
};

int
__wt_conn_config_init(WT_SESSION_IMPL *session)
{
	WT_CONNECTION_IMPL *conn;
	const WT_CONFIG_ENTRY *ep, **epp;

	conn = S2C(session);

	/* Build a list of pointers to the configuration information. */
	WT_RET(__wt_calloc_def(session, WT_ELEMENTS(config_entries), &epp));
	conn->config_entries = epp;

	/* Fill in the list to reference the default information. */
	for (ep = config_entries;;) {
		*epp++ = ep++;
		if (ep->method == NULL)
			break;
	}
	return (0);
}

void
__wt_conn_config_discard(WT_SESSION_IMPL *session)
{
	WT_CONNECTION_IMPL *conn;

	conn = S2C(session);

	__wt_free(session, conn->config_entries);
}

/*        
 * __wt_conn_config_match --
 *      Return the static configuration entry for a method.
 */
const WT_CONFIG_ENTRY *
__wt_conn_config_match(const char *method)
{
	const WT_CONFIG_ENTRY *ep;

	for (ep = config_entries; ep->method != NULL; ++ep)
		if (strcmp(method, ep->method) == 0)
			return (ep);
	return (NULL);
}<|MERGE_RESOLUTION|>--- conflicted
+++ resolved
@@ -141,98 +141,7 @@
 	{ NULL, NULL, NULL, NULL, NULL, 0 }
 };
 
-<<<<<<< HEAD
-static const WT_CONFIG_CHECK
-    confchk_session_create_encryption_subconfigs[] = {
-	{ "keyid", "string", NULL, NULL, NULL, 0 },
-	{ "name", "string", NULL, NULL, NULL, 0 },
-	{ NULL, NULL, NULL, NULL, NULL, 0 }
-};
-
-static const WT_CONFIG_CHECK confchk_file_meta[] = {
-	{ "allocation_size", "int",
-	    NULL, "min=512B,max=128MB",
-	    NULL, 0 },
-	{ "app_metadata", "string", NULL, NULL, NULL, 0 },
-	{ "block_allocation", "string",
-	    NULL, "choices=[\"first\",\"best\"]",
-	    NULL, 0 },
-	{ "block_compressor", "string",
-	    __wt_compressor_confchk, NULL,
-	    NULL, 0 },
-	{ "cache_resident", "boolean", NULL, NULL, NULL, 0 },
-	{ "checkpoint", "string", NULL, NULL, NULL, 0 },
-	{ "checkpoint_lsn", "string", NULL, NULL, NULL, 0 },
-	{ "checksum", "string",
-	    NULL, "choices=[\"on\",\"off\",\"uncompressed\"]",
-	    NULL, 0 },
-	{ "collator", "string", __wt_collator_confchk, NULL, NULL, 0 },
-	{ "columns", "list", NULL, NULL, NULL, 0 },
-	{ "dictionary", "int", NULL, "min=0", NULL, 0 },
-	{ "encryption", "category",
-	    NULL, NULL,
-	    confchk_session_create_encryption_subconfigs, 2 },
-	{ "format", "string", NULL, "choices=[\"btree\"]", NULL, 0 },
-	{ "huffman_key", "string",
-	    __wt_huffman_confchk, NULL,
-	    NULL, 0 },
-	{ "huffman_value", "string",
-	    __wt_huffman_confchk, NULL,
-	    NULL, 0 },
-	{ "id", "string", NULL, NULL, NULL, 0 },
-	{ "internal_item_max", "int", NULL, "min=0", NULL, 0 },
-	{ "internal_key_max", "int", NULL, "min=0", NULL, 0 },
-	{ "internal_key_truncate", "boolean", NULL, NULL, NULL, 0 },
-	{ "internal_page_max", "int",
-	    NULL, "min=512B,max=512MB",
-	    NULL, 0 },
-	{ "key_format", "format", __wt_struct_confchk, NULL, NULL, 0 },
-	{ "key_gap", "int", NULL, "min=0", NULL, 0 },
-	{ "leaf_item_max", "int", NULL, "min=0", NULL, 0 },
-	{ "leaf_key_max", "int", NULL, "min=0", NULL, 0 },
-	{ "leaf_page_max", "int",
-	    NULL, "min=512B,max=512MB",
-	    NULL, 0 },
-	{ "leaf_value_max", "int", NULL, "min=0", NULL, 0 },
-	{ "memory_page_max", "int",
-	    NULL, "min=512B,max=10TB",
-	    NULL, 0 },
-	{ "os_cache_dirty_max", "int", NULL, "min=0", NULL, 0 },
-	{ "os_cache_max", "int", NULL, "min=0", NULL, 0 },
-	{ "prefix_compression", "boolean", NULL, NULL, NULL, 0 },
-	{ "prefix_compression_min", "int", NULL, "min=0", NULL, 0 },
-	{ "split_deepen_min_child", "int", NULL, NULL, NULL, 0 },
-	{ "split_deepen_per_child", "int", NULL, NULL, NULL, 0 },
-	{ "split_pct", "int", NULL, "min=25,max=100", NULL, 0 },
-	{ "value_format", "format",
-	    __wt_struct_confchk, NULL,
-	    NULL, 0 },
-	{ "version", "string", NULL, NULL, NULL, 0 },
-	{ NULL, NULL, NULL, NULL, NULL, 0 }
-};
-
-static const WT_CONFIG_CHECK confchk_index_meta[] = {
-	{ "app_metadata", "string", NULL, NULL, NULL, 0 },
-	{ "collator", "string", __wt_collator_confchk, NULL, NULL, 0 },
-	{ "columns", "list", NULL, NULL, NULL, 0 },
-	{ "extractor", "string",
-	    __wt_extractor_confchk, NULL,
-	    NULL, 0 },
-	{ "immutable", "boolean", NULL, NULL, NULL, 0 },
-	{ "index_key_columns", "int", NULL, NULL, NULL, 0 },
-	{ "key_format", "format", __wt_struct_confchk, NULL, NULL, 0 },
-	{ "source", "string", NULL, NULL, NULL, 0 },
-	{ "type", "string", NULL, NULL, NULL, 0 },
-	{ "value_format", "format",
-	    __wt_struct_confchk, NULL,
-	    NULL, 0 },
-	{ NULL, NULL, NULL, NULL, NULL, 0 }
-};
-
-static const WT_CONFIG_CHECK confchk_session_begin_transaction[] = {
-=======
 static const WT_CONFIG_CHECK confchk_WT_SESSION_begin_transaction[] = {
->>>>>>> 7ad80587
 	{ "isolation", "string",
 	    NULL, "choices=[\"read-uncommitted\",\"read-committed\","
 	    "\"snapshot\"]",
@@ -253,6 +162,13 @@
 
 static const WT_CONFIG_CHECK confchk_WT_SESSION_compact[] = {
 	{ "timeout", "int", NULL, NULL, NULL, 0 },
+	{ NULL, NULL, NULL, NULL, NULL, 0 }
+};
+
+static const WT_CONFIG_CHECK
+    confchk_WT_SESSION_create_encryption_subconfigs[] = {
+	{ "keyid", "string", NULL, NULL, NULL, 0 },
+	{ "name", "string", NULL, NULL, NULL, 0 },
 	{ NULL, NULL, NULL, NULL, NULL, 0 }
 };
 
@@ -293,7 +209,7 @@
 	{ "dictionary", "int", NULL, "min=0", NULL, 0 },
 	{ "encryption", "category",
 	    NULL, NULL,
-	    confchk_session_create_encryption_subconfigs, 2 },
+	    confchk_WT_SESSION_create_encryption_subconfigs, 2 },
 	{ "exclusive", "boolean", NULL, NULL, NULL, 0 },
 	{ "extractor", "string",
 	    __wt_extractor_confchk, NULL,
@@ -417,6 +333,9 @@
 	{ "collator", "string", __wt_collator_confchk, NULL, NULL, 0 },
 	{ "columns", "list", NULL, NULL, NULL, 0 },
 	{ "dictionary", "int", NULL, "min=0", NULL, 0 },
+	{ "encryption", "category",
+	    NULL, NULL,
+	    confchk_WT_SESSION_create_encryption_subconfigs, 2 },
 	{ "format", "string", NULL, "choices=[\"btree\"]", NULL, 0 },
 	{ "huffman_key", "string",
 	    __wt_huffman_confchk, NULL,
@@ -808,15 +727,11 @@
 	  "",
 	  NULL, 0
 	},
-<<<<<<< HEAD
-	{ "connection.add_encryptor",
-	  "",
-	  NULL, 0
-	},
-	{ "connection.add_extractor",
-=======
+	{ "WT_CONNECTION.add_encryptor",
+	  "",
+	  NULL, 0
+	},
 	{ "WT_CONNECTION.add_extractor",
->>>>>>> 7ad80587
 	  "",
 	  NULL, 0
 	},
@@ -857,8 +772,94 @@
 	},
 	{ "WT_CURSOR.reconfigure",
 	  "append=0,overwrite=",
-<<<<<<< HEAD
-	  confchk_cursor_reconfigure, 2
+	  confchk_WT_CURSOR_reconfigure, 2
+	},
+	{ "WT_SESSION.begin_transaction",
+	  "isolation=,name=,priority=0,sync=",
+	  confchk_WT_SESSION_begin_transaction, 4
+	},
+	{ "WT_SESSION.checkpoint",
+	  "drop=,force=0,name=,target=",
+	  confchk_WT_SESSION_checkpoint, 4
+	},
+	{ "WT_SESSION.close",
+	  "",
+	  NULL, 0
+	},
+	{ "WT_SESSION.commit_transaction",
+	  "",
+	  NULL, 0
+	},
+	{ "WT_SESSION.compact",
+	  "timeout=1200",
+	  confchk_WT_SESSION_compact, 1
+	},
+	{ "WT_SESSION.create",
+	  "allocation_size=4KB,app_metadata=,block_allocation=best,"
+	  "block_compressor=,cache_resident=0,checksum=uncompressed,"
+	  "colgroups=,collator=,columns=,dictionary=0,encryption=(keyid=,"
+	  "name=),exclusive=0,extractor=,format=btree,huffman_key=,"
+	  "huffman_value=,immutable=0,internal_item_max=0,"
+	  "internal_key_max=0,internal_key_truncate=,internal_page_max=4KB,"
+	  "key_format=u,key_gap=10,leaf_item_max=0,leaf_key_max=0,"
+	  "leaf_page_max=32KB,leaf_value_max=0,lsm=(auto_throttle=,bloom=,"
+	  "bloom_bit_count=16,bloom_config=,bloom_hash_count=8,"
+	  "bloom_oldest=0,chunk_count_limit=0,chunk_max=5GB,chunk_size=10MB"
+	  ",merge_max=15,merge_min=0),memory_page_max=5MB,"
+	  "os_cache_dirty_max=0,os_cache_max=0,prefix_compression=0,"
+	  "prefix_compression_min=4,source=,split_deepen_min_child=0,"
+	  "split_deepen_per_child=0,split_pct=75,type=file,value_format=u",
+	  confchk_WT_SESSION_create, 39
+	},
+	{ "WT_SESSION.drop",
+	  "force=0,remove_files=",
+	  confchk_WT_SESSION_drop, 2
+	},
+	{ "WT_SESSION.log_printf",
+	  "",
+	  NULL, 0
+	},
+	{ "WT_SESSION.open_cursor",
+	  "append=0,bulk=0,checkpoint=,dump=,next_random=0,overwrite=,raw=0"
+	  ",readonly=0,skip_sort_check=0,statistics=,target=",
+	  confchk_WT_SESSION_open_cursor, 11
+	},
+	{ "WT_SESSION.reconfigure",
+	  "isolation=read-committed",
+	  confchk_WT_SESSION_reconfigure, 1
+	},
+	{ "WT_SESSION.rename",
+	  "",
+	  NULL, 0
+	},
+	{ "WT_SESSION.rollback_transaction",
+	  "",
+	  NULL, 0
+	},
+	{ "WT_SESSION.salvage",
+	  "force=0",
+	  confchk_WT_SESSION_salvage, 1
+	},
+	{ "WT_SESSION.strerror",
+	  "",
+	  NULL, 0
+	},
+	{ "WT_SESSION.truncate",
+	  "",
+	  NULL, 0
+	},
+	{ "WT_SESSION.upgrade",
+	  "",
+	  NULL, 0
+	},
+	{ "WT_SESSION.verify",
+	  "dump_address=0,dump_blocks=0,dump_offsets=,dump_pages=0,"
+	  "dump_shape=0",
+	  confchk_WT_SESSION_verify, 5
+	},
+	{ "colgroup.meta",
+	  "app_metadata=,collator=,columns=,source=,type=file",
+	  confchk_colgroup_meta, 5
 	},
 	{ "file.meta",
 	  "allocation_size=4KB,app_metadata=,block_allocation=best,"
@@ -873,131 +874,6 @@
 	  "split_deepen_min_child=0,split_deepen_per_child=0,split_pct=75,"
 	  "value_format=u,version=(major=0,minor=0)",
 	  confchk_file_meta, 36
-	},
-	{ "index.meta",
-	  "app_metadata=,collator=,columns=,extractor=,immutable=0,"
-	  "index_key_columns=,key_format=u,source=,type=file,value_format=u",
-	  confchk_index_meta, 10
-=======
-	  confchk_WT_CURSOR_reconfigure, 2
->>>>>>> 7ad80587
-	},
-	{ "WT_SESSION.begin_transaction",
-	  "isolation=,name=,priority=0,sync=",
-	  confchk_WT_SESSION_begin_transaction, 4
-	},
-	{ "WT_SESSION.checkpoint",
-	  "drop=,force=0,name=,target=",
-	  confchk_WT_SESSION_checkpoint, 4
-	},
-	{ "WT_SESSION.close",
-	  "",
-	  NULL, 0
-	},
-	{ "WT_SESSION.commit_transaction",
-	  "",
-	  NULL, 0
-	},
-	{ "WT_SESSION.compact",
-	  "timeout=1200",
-	  confchk_WT_SESSION_compact, 1
-	},
-	{ "WT_SESSION.create",
-	  "allocation_size=4KB,app_metadata=,block_allocation=best,"
-	  "block_compressor=,cache_resident=0,checksum=uncompressed,"
-<<<<<<< HEAD
-	  "colgroups=,collator=,columns=,dictionary=0,encryption=(keyid=,"
-	  "name=),exclusive=0,extractor=,format=btree,huffman_key=,"
-	  "huffman_value=,immutable=0,internal_item_max=0,"
-	  "internal_key_max=0,internal_key_truncate=,internal_page_max=4KB,"
-	  "key_format=u,key_gap=10,leaf_item_max=0,leaf_key_max=0,"
-	  "leaf_page_max=32KB,leaf_value_max=0,lsm=(auto_throttle=,bloom=,"
-	  "bloom_bit_count=16,bloom_config=,bloom_hash_count=8,"
-	  "bloom_oldest=0,chunk_count_limit=0,chunk_max=5GB,chunk_size=10MB"
-	  ",merge_max=15,merge_min=0),memory_page_max=5MB,"
-	  "os_cache_dirty_max=0,os_cache_max=0,prefix_compression=0,"
-	  "prefix_compression_min=4,source=,split_deepen_min_child=0,"
-	  "split_deepen_per_child=0,split_pct=75,type=file,value_format=u",
-	  confchk_session_create, 39
-=======
-	  "colgroups=,collator=,columns=,dictionary=0,exclusive=0,"
-	  "extractor=,format=btree,huffman_key=,huffman_value=,immutable=0,"
-	  "internal_item_max=0,internal_key_max=0,internal_key_truncate=,"
-	  "internal_page_max=4KB,key_format=u,key_gap=10,leaf_item_max=0,"
-	  "leaf_key_max=0,leaf_page_max=32KB,leaf_value_max=0,"
-	  "lsm=(auto_throttle=,bloom=,bloom_bit_count=16,bloom_config=,"
-	  "bloom_hash_count=8,bloom_oldest=0,chunk_count_limit=0,"
-	  "chunk_max=5GB,chunk_size=10MB,merge_max=15,merge_min=0),"
-	  "memory_page_max=5MB,os_cache_dirty_max=0,os_cache_max=0,"
-	  "prefix_compression=0,prefix_compression_min=4,source=,"
-	  "split_deepen_min_child=0,split_deepen_per_child=0,split_pct=75,"
-	  "type=file,value_format=u",
-	  confchk_WT_SESSION_create, 38
->>>>>>> 7ad80587
-	},
-	{ "WT_SESSION.drop",
-	  "force=0,remove_files=",
-	  confchk_WT_SESSION_drop, 2
-	},
-	{ "WT_SESSION.log_printf",
-	  "",
-	  NULL, 0
-	},
-	{ "WT_SESSION.open_cursor",
-	  "append=0,bulk=0,checkpoint=,dump=,next_random=0,overwrite=,raw=0"
-	  ",readonly=0,skip_sort_check=0,statistics=,target=",
-	  confchk_WT_SESSION_open_cursor, 11
-	},
-	{ "WT_SESSION.reconfigure",
-	  "isolation=read-committed",
-	  confchk_WT_SESSION_reconfigure, 1
-	},
-	{ "WT_SESSION.rename",
-	  "",
-	  NULL, 0
-	},
-	{ "WT_SESSION.rollback_transaction",
-	  "",
-	  NULL, 0
-	},
-	{ "WT_SESSION.salvage",
-	  "force=0",
-	  confchk_WT_SESSION_salvage, 1
-	},
-	{ "WT_SESSION.strerror",
-	  "",
-	  NULL, 0
-	},
-	{ "WT_SESSION.truncate",
-	  "",
-	  NULL, 0
-	},
-	{ "WT_SESSION.upgrade",
-	  "",
-	  NULL, 0
-	},
-	{ "WT_SESSION.verify",
-	  "dump_address=0,dump_blocks=0,dump_offsets=,dump_pages=0,"
-	  "dump_shape=0",
-	  confchk_WT_SESSION_verify, 5
-	},
-	{ "colgroup.meta",
-	  "app_metadata=,collator=,columns=,source=,type=file",
-	  confchk_colgroup_meta, 5
-	},
-	{ "file.meta",
-	  "allocation_size=4KB,app_metadata=,block_allocation=best,"
-	  "block_compressor=,cache_resident=0,checkpoint=,checkpoint_lsn=,"
-	  "checksum=uncompressed,collator=,columns=,dictionary=0,"
-	  "format=btree,huffman_key=,huffman_value=,id=,internal_item_max=0"
-	  ",internal_key_max=0,internal_key_truncate=,internal_page_max=4KB"
-	  ",key_format=u,key_gap=10,leaf_item_max=0,leaf_key_max=0,"
-	  "leaf_page_max=32KB,leaf_value_max=0,memory_page_max=5MB,"
-	  "os_cache_dirty_max=0,os_cache_max=0,prefix_compression=0,"
-	  "prefix_compression_min=4,split_deepen_min_child=0,"
-	  "split_deepen_per_child=0,split_pct=75,value_format=u,"
-	  "version=(major=0,minor=0)",
-	  confchk_file_meta, 35
 	},
 	{ "index.meta",
 	  "app_metadata=,collator=,columns=,extractor=,immutable=0,"
