--- conflicted
+++ resolved
@@ -53,14 +53,10 @@
 	conn->cache_evict_tid_set = 1;
 
 	/* Start the optional checkpoint thread. */
-<<<<<<< HEAD
-	WT_ERR(__wt_log_create(conn, cfg));
+	WT_RET(__wt_log_create(conn, cfg));
 
 	/* Start the optional checkpoint thread. */
-	WT_ERR(__wt_checkpoint_create(conn, cfg));
-=======
 	WT_RET(__wt_checkpoint_create(conn, cfg));
->>>>>>> ae50550d
 
 	/* Start the optional statistics thread. */
 	WT_RET(__wt_statlog_create(conn, cfg));
@@ -94,6 +90,7 @@
 	 * exit before files are closed.
 	 */
 	F_CLR(conn, WT_CONN_SERVER_RUN);
+	WT_TRET(__wt_log_destroy(conn));
 	WT_TRET(__wt_checkpoint_destroy(conn));
 	WT_TRET(__wt_statlog_destroy(conn));
 
